#include "perception.hpp"

static Mat HSV;
static Mat DEPTH;
const int MM_PER_M = 1000; // millimeters per meter conversation factor

/* For debug use: print the HSV values at mouseclick locations */
void onMouse(int event, int x, int y, int flags, void *userdata) {
    if (event == EVENT_LBUTTONUP) {
        Vec3b p = HSV.at<Vec3b>(y, x);
        float d = DEPTH.at<float>(y, x);
        printf(
            "Get mouse click at (%d, %d), HSV value is H: %d, S: %d, V:%d, "
            "depth is %.2f meters \n",
            y, x, p.val[0], p.val[1], p.val[2], d);
    }
}

TagDetector::TagDetector() {  //initializes detector object with pre-generated dictionary of tags

    cv::FileStorage fsr("jetson/percep/alvar_dict.yml", cv::FileStorage::READ);
    if (!fsr.isOpened()) {  //throw error if dictionary file does not exist
        std::cout << "ERR: \"alvar_dict.yml\" does not exist! Create it before running main\n";
        throw Exception();
    }

    // read dictionary from file
    int mSize, mCBits;
    cv::Mat bits;
    fsr["MarkerSize"] >> mSize;
    fsr["MaxCorrectionBits"] >> mCBits;
    fsr["ByteList"] >> bits;
    fsr.release();
    alvarDict = new cv::aruco::Dictionary(bits, mSize, mCBits);

    // initialize other special parameters that we need to properly detect the URC (Alvar) tags
    alvarParams = new cv::aruco::DetectorParameters();
    alvarParams->markerBorderBits = 2;
    alvarParams->doCornerRefinement = false;
    alvarParams->polygonalApproxAccuracyRate = 0.08;
}

Point2f TagDetector::getAverageTagCoordinateFromCorners(const vector<Point2f> &corners) {  //gets coordinate of center of tag
    // RETURN:
    // Point2f object containing the average location of the 4 corners
    // of the passed-in tag
    Point2f avgCoord;
    for (auto &corner : corners) {
        avgCoord.x += corner.x;
        avgCoord.y += corner.y;
    }
    avgCoord.x /= corners.size();
    avgCoord.y /= corners.size();
    return avgCoord;
}

pair<Tag, Tag> TagDetector::findARTags(Mat &src, Mat &depth_src, Mat &rgb) {  //detects AR tags in source Mat and outputs Tag objects for use in LCM
    // RETURN:
    // pair of target objects- each object has an x and y for the center,
    // and the tag ID number return them such that the "leftmost" (x
    // coordinate) tag is at index 0
    cvtColor(src, rgb, COLOR_RGBA2RGB);
    // clear ids and corners vectors for each detection
    ids.clear();
    corners.clear();

    // Find tags
    cv::aruco::detectMarkers(rgb, alvarDict, corners, ids, alvarParams);
#if AR_RECORD
cv::aruco::drawDetectedMarkers(rgb, corners, ids);
#endif
#if PERCEPTION_DEBUG
    // Draw detected tags
    cv::aruco::drawDetectedMarkers(rgb, corners, ids);
    cv::imshow("AR Tags", rgb);

    // on click debugging for color
    DEPTH = depth_src;
    cvtColor(rgb, HSV, COLOR_RGB2HSV);
    setMouseCallback("Obstacle", onMouse);
#endif

    // create Tag objects for the detected tags and return them
    pair<Tag, Tag> discoveredTags;
    if (ids.size() == 0) {
        // no tags found, return invalid objects with tag set to -1
        discoveredTags.first.id = -1;
        discoveredTags.first.loc = Point2f();
        discoveredTags.second.id = -1;
        discoveredTags.second.loc = Point2f();

    } else if (ids.size() == 1) {  // exactly one tag found
        discoveredTags.first.id = ids[0];
        discoveredTags.first.loc = getAverageTagCoordinateFromCorners(corners[0]);
        // set second tag to invalid object with tag as -1
        discoveredTags.second.id = -1;
        discoveredTags.second.loc = Point2f();
    } else if (ids.size() == 2) {  // exactly two tags found
        Tag t0, t1;
        t0.id = ids[0];
        t0.loc = getAverageTagCoordinateFromCorners(corners[0]);
        t1.id = ids[1];
        t1.loc = getAverageTagCoordinateFromCorners(corners[1]);
        if (t0.loc.x < t1.loc.x) {  //if tag 0 is left of tag 1, put t0 first
            discoveredTags.first = t0;
            discoveredTags.second = t1;
        } else {  //tag 1 is left of tag 0, put t1 first
            discoveredTags.first = t1;
            discoveredTags.second = t0;
        }
    } else {  // detected >=3 tags
        // return leftmost and rightsmost detected tags to account for potentially seeing 2 of each tag on a post
        Tag t0, t1;
        t0.id = ids[0];
        t0.loc = getAverageTagCoordinateFromCorners(corners[0]);
        t1.id = ids[ids.size() - 1];
        t1.loc = getAverageTagCoordinateFromCorners(corners[ids.size() - 1]);
        if (t0.loc.x < t1.loc.x) {  //if tag 0 is left of tag 1, put t0 first
            discoveredTags.first = t0;
            discoveredTags.second = t1;
        } else {  //tag 1 is left of tag 0, put t1 first
            discoveredTags.first = t1;
            discoveredTags.second = t0;
        }
    }
    return discoveredTags;
}

double TagDetector::getAngle(float xPixel, float wPixel){
    return atan((xPixel - wPixel/2)/(wPixel/2)* tan(fieldofView/2))* 180.0 /PI;
}

void TagDetector::updateDetectedTagInfo(rover_msgs::Target *arTags, pair<Tag, Tag> &tagPair, Mat &depth_img, Mat &src){
    struct tagPairs {
        vector<int> id;
        vector<int> locx;
        vector<int> locy;
        vector<int> buffer;
    }; 
    tagPairs tags;

    tags.id.push_back(tagPair.first.id);
    tags.locx.push_back(tagPair.first.loc.x);
    tags.locy.push_back(tagPair.first.loc.y);
    tags.id.push_back(tagPair.second.id);
    tags.locx.push_back(tagPair.first.loc.x);
    tags.locy.push_back(tagPair.first.loc.y);
    tags.buffer.push_back(0);
    tags.buffer.push_back(0);

  for (uint i=0; i<2; i++){
    if(tags.id[i] == -1){//no tag found
        if(tags.buffer[i] <= 20){//send buffered tag until tag is found
            ++tags.buffer[i];
        } else {//if still no tag found, set all stats to -1
            arTags[i].distance = -1;
            arTags[i].bearing = -1;
            arTags[i].id = -1;
        }
<<<<<<< HEAD
    }
    else {//one tag found
        if(!isnan(depth_img.at<float>(tags.locy.at(i), tags.locx.at(i)))) {
            arTags[i].distance = depth_img.at<float>(tags.locy.at(i), tags.locx.at(i)) / MM_PER_M;
        }

        arTags[i].bearing = getAngle((int)tags.locx.at(i), src.cols);
        arTags[i].id = tags.id.at(i);
        tags.buffer[i] = 0;
=======
    } 
    else {//one tag found
        if(!isnan(depth_img.at<float>(tags.locy.at(i), tags.locx.at(i)))){
            arTags[i].distance = depth_img.at<float>(tags.locy.at(i), tags.locx.at(i)) / MM_PER_M;
            arTags[i].bearing = getAngle((int)tags.locx.at(i), src.cols);
            arTags[i].id = tags.id.at(i);
            tags.buffer[i] = 0;
        }
>>>>>>> 203171d6
    }
  }

}<|MERGE_RESOLUTION|>--- conflicted
+++ resolved
@@ -157,7 +157,6 @@
             arTags[i].bearing = -1;
             arTags[i].id = -1;
         }
-<<<<<<< HEAD
     }
     else {//one tag found
         if(!isnan(depth_img.at<float>(tags.locy.at(i), tags.locx.at(i)))) {
@@ -167,16 +166,6 @@
         arTags[i].bearing = getAngle((int)tags.locx.at(i), src.cols);
         arTags[i].id = tags.id.at(i);
         tags.buffer[i] = 0;
-=======
-    } 
-    else {//one tag found
-        if(!isnan(depth_img.at<float>(tags.locy.at(i), tags.locx.at(i)))){
-            arTags[i].distance = depth_img.at<float>(tags.locy.at(i), tags.locx.at(i)) / MM_PER_M;
-            arTags[i].bearing = getAngle((int)tags.locx.at(i), src.cols);
-            arTags[i].id = tags.id.at(i);
-            tags.buffer[i] = 0;
-        }
->>>>>>> 203171d6
     }
   }
 
