#include "perception.hpp"
#include "rover_msgs/Target.hpp"
#include "rover_msgs/TargetList.hpp"
#include <unistd.h>
#include <deque>

using namespace cv;
using namespace std;
using namespace std::chrono_literals;
 
int main() {
 /* --- Reading in Config File --- */
  rapidjson::Document mRoverConfig;
  ifstream configFile;
  string configPath = getenv("MROVER_CONFIG");
  configPath += "/config_percep/config.json";
  configFile.open( configPath );
  string config = "";
  string setting;
  while( configFile >> setting ) {
    config += setting;
  }
  configFile.close();
  mRoverConfig.Parse( config.c_str() );

  
<<<<<<< HEAD
    /* --- Camera Initializations --- */
    Camera cam;
    int iterations = 0;
    cam.grab();
=======
  /* --- Camera Initializations --- */
  Camera cam(mRoverConfig);
  int iterations = 0;
  cam.grab();

  #if PERCEPTION_DEBUG
    namedWindow("depth", 2);
  #endif
  
  #if AR_DETECTION
  Mat rgb;
  Mat src = cam.image();
  #endif

  #if WRITE_CURR_FRAME_TO_DISK && AR_DETECTION && OBSTACLE_DETECTION
    cam.disk_record_init();
  #endif

  /* -- LCM Messages Initializations -- */
  lcm::LCM lcm_;
  rover_msgs::TargetList arTagsMessage;
  rover_msgs::Target* arTags = arTagsMessage.targetList;
  rover_msgs::Obstacle obstacleMessage;
  int DEFAULT_TAG_VAL=mRoverConfig["DEFAULT_TAG_VAL"].GetInt();
  arTags[0].distance = DEFAULT_TAG_VAL;
  arTags[1].distance = DEFAULT_TAG_VAL;

  /* --- AR Tag Initializations --- */
  TagDetector detector(mRoverConfig);
  pair<Tag, Tag> tagPair;
  
  /* --- Point Cloud Initializations --- */
  #if OBSTACLE_DETECTION

  PCL pointcloud(mRoverConfig);

  #if PERCEPTION_DEBUG
    /* --- Create PCL Visualizer --- */
    shared_ptr<pcl::visualization::PCLVisualizer> viewer = pointcloud.createRGBVisualizer(); //This is a smart pointer so no need to worry ab deleteing it
    shared_ptr<pcl::visualization::PCLVisualizer> viewer_original = pointcloud.createRGBVisualizer();
  #endif

  /* --- Outlier Detection --- */
  int numChecks = 3;
  deque <bool> outliers;
  outliers.resize(numChecks, true); //initializes outliers vector
  deque <bool> checkTrue(numChecks, true); //true deque to check our outliers deque against
  deque <bool> checkFalse(numChecks, false); //false deque to check our outliers deque against
  obstacle_return lastObstacle;

  #endif

  /* --- AR Recording Initializations and Implementation--- */ 
  
  time_t now = time(0);
  char* ltm = ctime(&now);
  string timeStamp(ltm);

  #if AR_RECORD
  //initializing ar tag videostream object
  cam.record_ar_init();
  #endif


/* --- Main Processing Stuff --- */
  while (true) {
    //Check to see if we were able to grab the frame
    if (!cam.grab()) break;
>>>>>>> 1fb4ddcb

    #if PERCEPTION_DEBUG
        namedWindow("depth", 2);
    #endif
    
    #if AR_DETECTION
    Mat rgb;
    Mat src = cam.image();
    #endif

    #if WRITE_CURR_FRAME_TO_DISK && AR_DETECTION && OBSTACLE_DETECTION
        cam.disk_record_init();
    #endif

    /* -- LCM Messages Initializations -- */
    lcm::LCM lcm_;
    rover_msgs::TargetList arTagsMessage;
    rover_msgs::Target* arTags = arTagsMessage.targetList;
    rover_msgs::Obstacle obstacleMessage;
    arTags[0].distance = -1;
    arTags[1].distance = -1;

    /* --- AR Tag Initializations --- */
    TagDetector detector;
    pair<Tag, Tag> tagPair;
    
    /* --- Point Cloud Initializations --- */
    #if OBSTACLE_DETECTION

    PCL pointcloud;
    enum viewerType {
        newView, //set to 0 -or false- to be passed into updateViewer later
        originalView //set to 1 -or true- to be passed into updateViewer later
    };

    /* --- Outlier Detection --- */
    int numChecks = 3;
    deque <bool> outliers;
    outliers.resize(numChecks, true); //initializes outliers vector
    deque <bool> checkTrue(numChecks, true); //true deque to check our outliers deque against
    deque <bool> checkFalse(numChecks, false); //false deque to check our outliers deque against
    obstacle_return lastObstacle;

    #endif

    /* --- AR Recording Initializations and Implementation--- */ 
    
    time_t now = time(0);
    char* ltm = ctime(&now);
    string timeStamp(ltm);

    #if AR_RECORD
    //initializing ar tag videostream object
    cam.record_ar_init();
    #endif


  /* --- Main Processing Stuff --- */
  while (true) {
        //Check to see if we were able to grab the frame
        if (!cam.grab()) break;

        #if AR_DETECTION
        //Grab initial images from cameras
        Mat rgb;
        Mat src = cam.image();
        Mat depth_img = cam.depth();
        #endif

        #if OBSTACLE_DETECTION
        //Update Point Cloud
        pointcloud.update();
        cam.getDataCloud(pointcloud.pt_cloud_ptr);
        #endif

        #if WRITE_CURR_FRAME_TO_DISK && AR_DETECTION && OBSTACLE_DETECTION
            if (iterations % FRAME_WRITE_INTERVAL == 0) {
                Mat rgb_copy = src.clone(), depth_copy = depth_img.clone();
                #if PERCEPTION_DEBUG
                    cout << "Copied correctly" << endl;
                #endif
                cam.write_curr_frame_to_disk(rgb_copy, depth_copy, pointcloud.pt_cloud_ptr, iterations);
        }
        #endif

        /* --- AR Tag Processing --- */
        arTags[0].distance = -1;
        arTags[1].distance = -1;
        #if AR_DETECTION
            tagPair = detector.findARTags(src, depth_img, rgb);
            #if AR_RECORD
                cam.record_ar(rgb);
            #endif

            detector.updateDetectedTagInfo(arTags, tagPair, depth_img, src);

        #if PERCEPTION_DEBUG && AR_DETECTION
            imshow("depth", src);
            waitKey(1);  
        #endif

        #endif

        /* --- Point Cloud Processing --- */
        #if OBSTACLE_DETECTION && !WRITE_CURR_FRAME_TO_DISK
        
        #if PERCEPTION_DEBUG
            //Update Original 3D Viewer
            pointcloud.updateViewer(originalView);
            cout<<"Original W: " <<pointcloud.pt_cloud_ptr->width<<" Original H: "<<pointcloud.pt_cloud_ptr->height<<endl;
        #endif

        //Run Obstacle Detection
        pointcloud.pcl_obstacle_detection();  
        obstacle_return obstacle_detection (pointcloud.bearing, pointcloud.distance);

        //Outlier Detection Processing
        outliers.pop_back(); //Remove outdated outlier value

        if(pointcloud.bearing > 0.05 || pointcloud.bearing < -0.05)
            outliers.push_front(true);//if an obstacle is detected in front
        else 
            outliers.push_front(false); //obstacle is not detected

        if(outliers == checkTrue) //If past iterations see obstacles
            lastObstacle = obstacle_detection;
        else if (outliers == checkFalse) // If our iterations see no obstacles after seeing obstacles
            lastObstacle = obstacle_detection;

        obstacleMessage.distance = lastObstacle.distance; //update LCM distance field
        obstacleMessage.bearing = lastObstacle.bearing; //update LCM bearing field
        #if PERCEPTION_DEBUG
            cout << "!!!!!!!!!!!!!!!!!!!!!!!!!!!!!!!!!!!!!!!!!!!!!!!!!!!!!!!!!!!!!!!!!!!!!!!!!!!Path Sent: " << obstacleMessage.bearing << "\n";
            cout << "!!!!!!!!!!!!!!!!!!!!!!!!!!!!!!!!!!!!!!!!!!!!!!!!!!!!!!!!!!!!!!!!!!!!!!!!!!!Distance Sent: " << obstacleMessage.distance << "\n";
        #endif

        #if PERCEPTION_DEBUG
        //Update Processed 3D Viewer
        pointcloud.updateViewer(newView);
        #if PERCEPTION_DEBUG
            cout<<"Downsampled W: " <<pointcloud.pt_cloud_ptr->width<<" Downsampled H: "<<pointcloud.pt_cloud_ptr->height<<endl;
        #endif
        #endif
        
        #endif
        
        /* --- Publish LCMs --- */
        lcm_.publish("/target_list", &arTagsMessage);
        lcm_.publish("/obstacle", &obstacleMessage);

        #if !ZED_SDK_PRESENT
            std::this_thread::sleep_for(0.2s); // Iteration speed control not needed when using camera 
        #endif
        
        ++iterations;
  }


    /* --- Wrap Things Up --- */
    #if OBSTACLE_DETECTION && PERCEPTION_DEBUG
        pointcloud.~PCL();
    #endif
  
    #if AR_RECORD
        cam.record_ar_finish();
    #endif
  
    return 0;
}
<|MERGE_RESOLUTION|>--- conflicted
+++ resolved
@@ -24,81 +24,10 @@
   mRoverConfig.Parse( config.c_str() );
 
   
-<<<<<<< HEAD
     /* --- Camera Initializations --- */
-    Camera cam;
+    Camera cam(mRoverConfig);
     int iterations = 0;
     cam.grab();
-=======
-  /* --- Camera Initializations --- */
-  Camera cam(mRoverConfig);
-  int iterations = 0;
-  cam.grab();
-
-  #if PERCEPTION_DEBUG
-    namedWindow("depth", 2);
-  #endif
-  
-  #if AR_DETECTION
-  Mat rgb;
-  Mat src = cam.image();
-  #endif
-
-  #if WRITE_CURR_FRAME_TO_DISK && AR_DETECTION && OBSTACLE_DETECTION
-    cam.disk_record_init();
-  #endif
-
-  /* -- LCM Messages Initializations -- */
-  lcm::LCM lcm_;
-  rover_msgs::TargetList arTagsMessage;
-  rover_msgs::Target* arTags = arTagsMessage.targetList;
-  rover_msgs::Obstacle obstacleMessage;
-  int DEFAULT_TAG_VAL=mRoverConfig["DEFAULT_TAG_VAL"].GetInt();
-  arTags[0].distance = DEFAULT_TAG_VAL;
-  arTags[1].distance = DEFAULT_TAG_VAL;
-
-  /* --- AR Tag Initializations --- */
-  TagDetector detector(mRoverConfig);
-  pair<Tag, Tag> tagPair;
-  
-  /* --- Point Cloud Initializations --- */
-  #if OBSTACLE_DETECTION
-
-  PCL pointcloud(mRoverConfig);
-
-  #if PERCEPTION_DEBUG
-    /* --- Create PCL Visualizer --- */
-    shared_ptr<pcl::visualization::PCLVisualizer> viewer = pointcloud.createRGBVisualizer(); //This is a smart pointer so no need to worry ab deleteing it
-    shared_ptr<pcl::visualization::PCLVisualizer> viewer_original = pointcloud.createRGBVisualizer();
-  #endif
-
-  /* --- Outlier Detection --- */
-  int numChecks = 3;
-  deque <bool> outliers;
-  outliers.resize(numChecks, true); //initializes outliers vector
-  deque <bool> checkTrue(numChecks, true); //true deque to check our outliers deque against
-  deque <bool> checkFalse(numChecks, false); //false deque to check our outliers deque against
-  obstacle_return lastObstacle;
-
-  #endif
-
-  /* --- AR Recording Initializations and Implementation--- */ 
-  
-  time_t now = time(0);
-  char* ltm = ctime(&now);
-  string timeStamp(ltm);
-
-  #if AR_RECORD
-  //initializing ar tag videostream object
-  cam.record_ar_init();
-  #endif
-
-
-/* --- Main Processing Stuff --- */
-  while (true) {
-    //Check to see if we were able to grab the frame
-    if (!cam.grab()) break;
->>>>>>> 1fb4ddcb
 
     #if PERCEPTION_DEBUG
         namedWindow("depth", 2);
@@ -118,17 +47,17 @@
     rover_msgs::TargetList arTagsMessage;
     rover_msgs::Target* arTags = arTagsMessage.targetList;
     rover_msgs::Obstacle obstacleMessage;
-    arTags[0].distance = -1;
-    arTags[1].distance = -1;
+    arTags[0].distance = mRoverConfig["DEFAULT_TAG_VAL"].GetInt();
+    arTags[1].distance = mRoverConfig["DEFAULT_TAG_VAL"].GetInt();
 
     /* --- AR Tag Initializations --- */
-    TagDetector detector;
+    TagDetector detector(mRoverConfig);
     pair<Tag, Tag> tagPair;
     
     /* --- Point Cloud Initializations --- */
     #if OBSTACLE_DETECTION
 
-    PCL pointcloud;
+    PCL pointcloud(mRoverConfig);
     enum viewerType {
         newView, //set to 0 -or false- to be passed into updateViewer later
         originalView //set to 1 -or true- to be passed into updateViewer later
@@ -185,8 +114,8 @@
         #endif
 
         /* --- AR Tag Processing --- */
-        arTags[0].distance = -1;
-        arTags[1].distance = -1;
+        arTags[0].distance = mRoverConfig["DEFAULT_TAG_VAL"].GetInt();
+        arTags[1].distance = mRoverConfig["DEFAULT_TAG_VAL"].GetInt();
         #if AR_DETECTION
             tagPair = detector.findARTags(src, depth_img, rgb);
             #if AR_RECORD
