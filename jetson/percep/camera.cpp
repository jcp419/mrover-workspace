--- conflicted
+++ resolved
@@ -367,15 +367,6 @@
 #if OBSTACLE_DETECTION
 void Camera::Impl::dataCloud(pcl::PointCloud<pcl::PointXYZRGB>::Ptr &p_pcl_point_cloud){
  
-<<<<<<< HEAD
-    //Read in image names
-    std::string pcd_name = pcd_names[idx_curr_pcd_img];
-    std::string full_path = pcd_path + std::string("/") + pcd_name;
-    //Load in the file  
-    if (pcl::io::loadPCDFile<pcl::PointXYZRGB> (full_path, *p_pcl_point_cloud) == -1){ //* load the file 
-        PCL_ERROR ("Couldn't read file test_pcd.pcd \n"); 
-    }
-=======
  //Read in image names
  std::string pcd_name = pcd_names[idx_curr_pcd_img];
  std::cout << "PCD Name: " << pcd_name << std::endl;
@@ -384,7 +375,6 @@
   if (pcl::io::loadPCDFile<pcl::PointXYZRGB> (full_path, *p_pcl_point_cloud) == -1){ //* load the file 
     PCL_ERROR ("Couldn't read file test_pcd.pcd \n"); 
   }
->>>>>>> 78b29c65
 }
 #endif
 
