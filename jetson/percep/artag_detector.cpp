#include "perception.hpp"

static Mat HSV;
static Mat DEPTH;

/* For debug use: print the HSV values at mouseclick locations */
void onMouse(int event, int x, int y, int flags, void *userdata) {
    if (event == EVENT_LBUTTONUP) {
        Vec3b p = HSV.at<Vec3b>(y, x);
        float d = DEPTH.at<float>(y, x);
        printf(
            "Get mouse click at (%d, %d), HSV value is H: %d, S: %d, V:%d, "
            "depth is %.2f meters \n",
            y, x, p.val[0], p.val[1], p.val[2], d);
    }
}

//initializes detector object with pre-generated dictionary of tags 
TagDetector::TagDetector(const rapidjson::Document &mRoverConfig) :  

   //Populate Constants from Config File
   BUFFER_ITERATIONS{mRoverConfig["buffer_iterations"].GetInt()},
   MARKER_BORDER_BITS{mRoverConfig["alvar_params"]["markerBorderBits"].GetInt()},
   DO_CORNER_REFINEMENT{!!mRoverConfig["alvar_params"]["doCornerRefinement"].GetInt()},
   POLYGONAL_APPROX_ACCURACY_RATE{mRoverConfig["alvar_params"]["polygonalApproxAccuracyRate"].GetDouble()},
   MM_PER_M{mRoverConfig["mm_per_m"].GetInt()},
   DEFAULT_TAG_VAL{mRoverConfig["DEFAULT_TAG_VAL"].GetInt()} {

    cv::FileStorage fsr("jetson/percep/alvar_dict.yml", cv::FileStorage::READ);
    if (!fsr.isOpened()) {  //throw error if dictionary file does not exist
        std::cout << "ERR: \"alvar_dict.yml\" does not exist! Create it before running main\n";
        throw Exception();
    }

    // read dictionary from file
    int mSize, mCBits;
    cv::Mat bits;
    fsr["MarkerSize"] >> mSize;
    fsr["MaxCorrectionBits"] >> mCBits;
    fsr["ByteList"] >> bits;
    fsr.release();
    alvarDict = new cv::aruco::Dictionary(bits, mSize, mCBits);

    // initialize other special parameters that we need to properly detect the URC (Alvar) tags
    alvarParams = new cv::aruco::DetectorParameters();
    alvarParams->markerBorderBits = MARKER_BORDER_BITS;
    alvarParams->doCornerRefinement = DO_CORNER_REFINEMENT;
    alvarParams->polygonalApproxAccuracyRate = POLYGONAL_APPROX_ACCURACY_RATE;
}

Point2f TagDetector::getAverageTagCoordinateFromCorners(const vector<Point2f> &corners) {  //gets coordinate of center of tag
    // RETURN:
    // Point2f object containing the average location of the 4 corners
    // of the passed-in tag
    Point2f avgCoord;
    for (auto &corner : corners) {
        avgCoord.x += corner.x;
        avgCoord.y += corner.y;
    }
    avgCoord.x /= corners.size();
    avgCoord.y /= corners.size();
    return avgCoord;
}

pair<Tag, Tag> TagDetector::findARTags(Mat &src, Mat &depth_src, Mat &rgb) {  //detects AR tags in source Mat and outputs Tag objects for use in LCM
    // RETURN:
    // pair of target objects- each object has an x and y for the center,
    // and the tag ID number return them such that the "leftmost" (x
    // coordinate) tag is at index 0
    cvtColor(src, rgb, COLOR_RGBA2RGB);
    // clear ids and corners vectors for each detection
    ids.clear();
    corners.clear();

    // Find tags
    cv::aruco::detectMarkers(rgb, alvarDict, corners, ids, alvarParams);
#if AR_RECORD
cv::aruco::drawDetectedMarkers(rgb, corners, ids);
#endif
#if PERCEPTION_DEBUG
    // Draw detected tags
    cv::aruco::drawDetectedMarkers(rgb, corners, ids);
    cv::imshow("AR Tags", rgb);

    // on click debugging for color
    DEPTH = depth_src;
    cvtColor(rgb, HSV, COLOR_RGB2HSV);
    setMouseCallback("Obstacle", onMouse);
#endif

    // create Tag objects for the detected tags and return them
    pair<Tag, Tag> discoveredTags;
    if (ids.size() == 0) {
        // no tags found, return invalid objects with tag set to -1
        discoveredTags.first.id = DEFAULT_TAG_VAL;
        discoveredTags.first.loc = Point2f();
        discoveredTags.second.id = DEFAULT_TAG_VAL;
        discoveredTags.second.loc = Point2f();

    } else if (ids.size() == 1) {  // exactly one tag found
        discoveredTags.first.id = ids[0];
        discoveredTags.first.loc = getAverageTagCoordinateFromCorners(corners[0]);
        // set second tag to invalid object with tag as -1
        discoveredTags.second.id = DEFAULT_TAG_VAL;
        discoveredTags.second.loc = Point2f();
    } else if (ids.size() == 2) {  // exactly two tags found
        Tag t0, t1;
        t0.id = ids[0];
        t0.loc = getAverageTagCoordinateFromCorners(corners[0]);
        t1.id = ids[1];
        t1.loc = getAverageTagCoordinateFromCorners(corners[1]);
        if (t0.loc.x < t1.loc.x) {  //if tag 0 is left of tag 1, put t0 first
            discoveredTags.first = t0;
            discoveredTags.second = t1;
        } else {  //tag 1 is left of tag 0, put t1 first
            discoveredTags.first = t1;
            discoveredTags.second = t0;
        }
    } else {  // detected >=3 tags
        // return leftmost and rightsmost detected tags to account for potentially seeing 2 of each tag on a post
        Tag t0, t1;
        t0.id = ids[0];
        t0.loc = getAverageTagCoordinateFromCorners(corners[0]);
        t1.id = ids[ids.size() - 1];
        t1.loc = getAverageTagCoordinateFromCorners(corners[ids.size() - 1]);
        if (t0.loc.x < t1.loc.x) {  //if tag 0 is left of tag 1, put t0 first
            discoveredTags.first = t0;
            discoveredTags.second = t1;
        } else {  //tag 1 is left of tag 0, put t1 first
            discoveredTags.first = t1;
            discoveredTags.second = t0;
        }
    }
    return discoveredTags;
}

double TagDetector::getAngle(float xPixel, float wPixel){
    double fieldofView = 110 * PI/180;
    return atan((xPixel - wPixel/2)/(wPixel/2)* tan(fieldofView/2))* 180.0 /PI;
}

void TagDetector::updateDetectedTagInfo(rover_msgs::Target *arTags, pair<Tag, Tag> &tagPair, Mat &depth_img, Mat &src){
    struct tagPairs {
        vector<int> id;
        vector<int> locx;
        vector<int> locy;
        vector<int> buffer;
    }; 
    tagPairs tags;

    tags.id.push_back(tagPair.first.id);
    tags.locx.push_back(tagPair.first.loc.x);
    tags.locy.push_back(tagPair.first.loc.y);
    tags.id.push_back(tagPair.second.id);
    tags.locx.push_back(tagPair.second.loc.x);
    tags.locy.push_back(tagPair.second.loc.y);
    tags.buffer.push_back(0);
    tags.buffer.push_back(0);

  for (uint i=0; i<2; i++) {
    if(tags.id[i] == DEFAULT_TAG_VAL){//no tag found
        if(tags.buffer[i] <= BUFFER_ITERATIONS){//send buffered tag until tag is found
            ++tags.buffer[i];
        } else {//if still no tag found, set all stats to -1
            arTags[i].distance = DEFAULT_TAG_VAL;
            arTags[i].bearing = DEFAULT_TAG_VAL;
            arTags[i].id = DEFAULT_TAG_VAL;
        }
     } else {//tag found
    if(!isnan(depth_img.at<float>(tags.locy.at(i), tags.locx.at(i)))) {
        arTags[i].distance = depth_img.at<float>(tags.locy.at(i), tags.locx.at(i)) / MM_PER_M;
    }
        arTags[i].bearing = getAngle((int)tags.locx.at(i), src.cols);
        arTags[i].id = tags.id.at(i);
        tags.buffer[i] = 0;
<<<<<<< HEAD
    }
        arTags[i].bearing = getAngle((int)tags.locx.at(i), src.cols);
        arTags[i].id = tags.id.at(i);
        tags.buffer[i] = 0;
=======
>>>>>>> eabf19b7
   }
  }
}<|MERGE_RESOLUTION|>--- conflicted
+++ resolved
@@ -173,13 +173,6 @@
         arTags[i].bearing = getAngle((int)tags.locx.at(i), src.cols);
         arTags[i].id = tags.id.at(i);
         tags.buffer[i] = 0;
-<<<<<<< HEAD
-    }
-        arTags[i].bearing = getAngle((int)tags.locx.at(i), src.cols);
-        arTags[i].id = tags.id.at(i);
-        tags.buffer[i] = 0;
-=======
->>>>>>> eabf19b7
    }
   }
 }