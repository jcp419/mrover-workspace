#include "pcl.hpp"
#include "perception.hpp"

#if OBSTACLE_DETECTION

const int MAX_FIELD_OF_VIEW_ANGLE = 70;

/* --- Pass Through Filter --- */
//Filters out all points on a given axis passed as a string ("x", "y", or "z") that aren't within the threshold
//The threshold covers points from 0.0 to upperLimit
//Values are depth values in mm
//Source: https://rb.gy/kkyi80
void PCL::PassThroughFilter(const std::string axis, const double upperLimit) {
    #if PERCEPTION_DEBUG
        pcl::ScopeTime t("PassThroughFilter");
    #endif

    pcl::PassThrough<pcl::PointXYZRGB> pass;
    pass.setInputCloud(pt_cloud_ptr);

    pass.setFilterFieldName(axis);
    pass.setFilterLimits(0.0, upperLimit);
    pass.filter(*pt_cloud_ptr);
}

/* --- Voxel Filter --- */
//Creates clusters given by the size of a leaf
//All points in a cluster are then reduced to a single point
//This point is the centroid of the cluster
//Source: https://rb.gy/2ybg8n
void PCL::DownsampleVoxelFilter() {
    #if PERCEPTION_DEBUG
        pcl::ScopeTime t("VoxelFilter");
    #endif

    pcl::VoxelGrid<pcl::PointXYZRGB> sor;
    sor.setInputCloud(pt_cloud_ptr);
    sor.setLeafSize(20.0f, 20.0f, 20.0f);
    sor.filter(*pt_cloud_ptr);
}

/* --- RANSAC Plane Segmentation Blue --- */
//Picks three random points in point cloud
//Counts how many points lie on or near the plane made by these three
//If the number of points in the plane (score) is greater than
//some threshold then a valid plane has been found
//Colors all points in this plane blue or
//removes points completely from point cloud
//Source: https://rb.gy/zx6ojh
void PCL::RANSACSegmentation(string type) {
    #if PERCEPTION_DEBUG
        pcl::ScopeTime t("RANSACSegmentation");
    #endif

    //Creates instance of RANSAC Algorithm
    pcl::SACSegmentation<pcl::PointXYZRGB> seg;
    seg.setOptimizeCoefficients(true);
    seg.setModelType(pcl::SACMODEL_PERPENDICULAR_PLANE);
    seg.setMethodType(pcl::SAC_RANSAC);
    seg.setMaxIterations(400);
    seg.setDistanceThreshold(100); //Distance in mm away from actual plane a point can be
    // to be considered an inlier
    seg.setAxis(Eigen::Vector3f(0, 1, 0)); //Looks for a plane along the Z axis
    double segmentation_epsilon = 10;      //Max degree the normal of plane can be from Z axis
    seg.setEpsAngle(pcl::deg2rad(segmentation_epsilon));

    //Objects where segmented plane is stored
    pcl::ModelCoefficients::Ptr coefficients(new pcl::ModelCoefficients());
    pcl::PointIndices::Ptr inliers(new pcl::PointIndices());

    seg.setInputCloud(pt_cloud_ptr);
    seg.segment(*inliers, *coefficients);

    if(type == "blue") {
        for (int i = 0; i < (int)inliers->indices.size(); i++) {
            pt_cloud_ptr->points[inliers->indices[i]].r = 255;
            pt_cloud_ptr->points[inliers->indices[i]].g = 255;
            pt_cloud_ptr->points[inliers->indices[i]].b = 0;
        }
    }
    else {
        //Creates object that filters out identified points
        pcl::ExtractIndices<pcl::PointXYZRGB> extract;
        extract.setInputCloud(pt_cloud_ptr);
        extract.setIndices(inliers);
        extract.setNegative(true); //Controls whether chosen indices are retained or removed
        extract.filter(*pt_cloud_ptr);
    }
}

/* --- Euclidian Cluster Extraction --- */
//Creates a KdTree structure from point cloud
//Use this tree to traverse point cloud and create vector of clusters
//Return vector of clusters
//Source: https://rb.gy/qvjati
void PCL::CPUEuclidianClusterExtraction(std::vector<pcl::PointIndices> &cluster_indices) {
    #if PERCEPTION_DEBUG
        pcl::ScopeTime t("CPU Cluster Extraction");
    #endif

    // Creating the KdTree object for the search method of the extraction
    pcl::search::KdTree<pcl::PointXYZRGB>::Ptr tree(new pcl::search::KdTree<pcl::PointXYZRGB>);
    tree->setInputCloud(pt_cloud_ptr);

    //Extracts clusters using nearet neighbors search
    pcl::EuclideanClusterExtraction<pcl::PointXYZRGB> ec;
    ec.setClusterTolerance(60); // 60 mm radius per point
    ec.setMinClusterSize(20);
    ec.setMaxClusterSize(100000);
    ec.setSearchMethod(tree);
    ec.setInputCloud(pt_cloud_ptr);
    ec.extract(cluster_indices);

    //Colors all clusters
    #if PERCEPTION_DEBUG
        std::cout << "Number of clusters: " << cluster_indices.size() << std::endl;
        int j = 0;

        for(std::vector<pcl::PointIndices>::const_iterator it = cluster_indices.begin(); it != cluster_indices.end(); ++it) {
            for(std::vector<int>::const_iterator pit = it->indices.begin(); pit != it->indices.end(); ++pit) {
                if(j % 3) {
                    pt_cloud_ptr->points[*pit].r = 100 + j * 15;
                    pt_cloud_ptr->points[*pit].g = 0;
                    pt_cloud_ptr->points[*pit].b = 0;
                }
                else if(j % 2) {
                    pt_cloud_ptr->points[*pit].r = 0;
                    pt_cloud_ptr->points[*pit].g = 100 + j * 15;
                    pt_cloud_ptr->points[*pit].b = 0;
                }
                else {
                    pt_cloud_ptr->points[*pit].r = 0;
                    pt_cloud_ptr->points[*pit].g = 0;
                    pt_cloud_ptr->points[*pit].b = 100 + j * 15;
                }
            }
            j++;
        }
    #endif
}

/* --- Find Interest Points --- */
//Finds the edges of each cluster by comparing x and y
//values of all points in the cluster to find desired ones
//Interest points are a collection of points that allow us
//to define the edges of an obsacle
void PCL::FindInterestPoints(std::vector<pcl::PointIndices> &cluster_indices,
                             std::vector<std::vector<int>> &interest_points) {

    #if PERCEPTION_DEBUG
        pcl::ScopeTime t("Find Interest Points");
    #endif

    for(int i = 0; i < (int)cluster_indices.size(); ++i) {
        std::vector<int> *curr_cluster = &interest_points[i];

        //Initialize interest points
        std::fill(curr_cluster->begin(), curr_cluster->end(), cluster_indices[i].indices[0]);

<<<<<<< HEAD
        //Order of interest points: 0=Up Left 1=Up Right 2=Low Right 3=Low Left
        for(auto index : cluster_indices[i].indices) {
            auto curr_point = pt_cloud_ptr->points[index];

            //Upper Left
            if(curr_point.x < pt_cloud_ptr->points[curr_cluster->at(0)].x && curr_point.y > pt_cloud_ptr->points[curr_cluster->at(0)].y)
=======
        //Interest Points: 0=Leftmost Point 1=Rightmost Point 2=Lowest Point 3=Highest Point 4=Closest Point 5=Furthest Point.
        for (auto index : cluster_indices[i].indices)
        {
            auto curr_point = pt_cloud_ptr->points[index];
            
            if(curr_point.x < pt_cloud_ptr->points[curr_cluster->at(0)].x){
>>>>>>> fb5abda6
                curr_cluster->at(0) = index;
            }
            if(curr_point.x > pt_cloud_ptr->points[curr_cluster->at(1)].x){
                curr_cluster->at(1) = index;
            }
            if(curr_point.y < pt_cloud_ptr->points[curr_cluster->at(2)].y){
                curr_cluster->at(2) = index;
            }
            if(curr_point.y > pt_cloud_ptr->points[curr_cluster->at(3)].y){
                curr_cluster->at(3) = index;
            }
            if(curr_point.z < pt_cloud_ptr->points[curr_cluster->at(4)].z){
                curr_cluster->at(4) = index;
            }
            if(curr_point.z > pt_cloud_ptr->points[curr_cluster->at(5)].z){
                curr_cluster->at(5) = index;
            }
        }
<<<<<<< HEAD
=======

        //Calulates the width of the obstacle based on the difference between the leftmost and rightmost interest point.
        double width = std::abs(pt_cloud_ptr->points[curr_cluster->at(1)].x - pt_cloud_ptr->points[curr_cluster->at(0)].x);
        //Calculates the number of rover widths that fit within the obstacle. The x10 multiplier adds more width increments.
        int roverWidths = ((int) width/ROVER_W_MM) * 10;

        //Only want to add interest points if the obstacle's width > rover's Width.
        if(roverWidths > 0) {
            //Create a map data structure where the Key is an int from 0  to roverWidths-1.
            //Each key index represents the a percentile increment.
            //Example: if roverWidths = 40, then index 0 would represent leftmost + 0.025 * obstacle width,
            //index 1 would represent leftmost + 0.05 * obstacle width and so on.
            std::map<int, double> increments;
            for(size_t i = 0; i < (size_t) roverWidths; ++i) {
                //The defualt value stored in each key is the value of the leftmost interest point.
                increments[i] = pt_cloud_ptr->points[curr_cluster->at(0)].x;
                //Creates a new interest point and sets it equal to the index of the leftmost point.
                curr_cluster->push_back(curr_cluster->at(0));
            }
            
            //Using the x value of the current point, calculate the percentile that the current point would fall under, 
            //and then compare that x value to the one of the point that is currently representing that percentile.
            for (auto index : cluster_indices[i].indices) {
                auto curr_point = pt_cloud_ptr->points[index];
                if(curr_point.x > pt_cloud_ptr->points[curr_cluster->at(0)].x && curr_point.x < pt_cloud_ptr->points[curr_cluster->at(1)].x) {
                    //If roverWidths = 40 and if your x value falls between leftmost + 0.025 * obstacle width and leftmost + 0.05 * obstacle width,
                    //then the value of i would be 1 which represents the index of increment map the we want to check.
                    int j = ((double)(std::abs(curr_point.x - pt_cloud_ptr->points[curr_cluster->at(0)].x)/width)/((double) 1/roverWidths));
                    //If the x value of the current point is greater than the value representing that percentile, 
                    //we set the value represnting the percentile equal to the x value of the current point.
                    if(increments[j] < curr_point.x) {
                        increments[j] = curr_point.x;
                        curr_cluster->at(6 + j) = index;
                    }
                }
            }
        }
        
    #if PERCEPTION_DEBUG
        for(auto interest_point : *curr_cluster)
        {
            pt_cloud_ptr->points[interest_point].r = 255;
            pt_cloud_ptr->points[interest_point].g = 255;
            pt_cloud_ptr->points[interest_point].b = 255;
        }
    #endif
    }
>>>>>>> fb5abda6

        #if PERCEPTION_DEBUG
            for(auto interest_point : *curr_cluster) {
                pt_cloud_ptr->points[interest_point].r = 255;
                pt_cloud_ptr->points[interest_point].g = 255;
                pt_cloud_ptr->points[interest_point].b = 255;
            }
        #endif
    }
}

/* --- Get Angle Off Center--- */
//This function finds the angle off center the
//line that passes through both these points is
//Direction of 0 is left and 1 is right
double PCL::getAngleOffCenter(int buffer, int direction, const std::vector<std::vector<int>> &interest_points,
                              std::vector<int> &obstacles) {
    double newAngle = 0;
    //If Center Path is blocked check the left or right path depending on direction parameter
    while (newAngle > -MAX_FIELD_OF_VIEW_ANGLE && newAngle < MAX_FIELD_OF_VIEW_ANGLE) {

        //Finding angle off center
        double oppSideRTri = pt_cloud_ptr->points[obstacles.at(direction)].x;
        double adjSideRTri = pt_cloud_ptr->points[obstacles.at(0)].z;            //Length of adjacent side of right triangle
        oppSideRTri += direction ? buffer + HALF_ROVER : -(buffer + HALF_ROVER); //Calculate length of opposite side of right triangle
        newAngle = atan(oppSideRTri / adjSideRTri) * 180 / PI;                   //arctan(opposite/adjacent)

        //Create compareLine Functors
        compareLine leftLine(newAngle, -HALF_ROVER);
        compareLine rightLine(newAngle, HALF_ROVER);

        obstacles.clear();

        if(CheckPath(interest_points, obstacles, leftLine, rightLine)) {
            #if PERCEPTION_DEBUG
                std::cout << "!!!!!!!!!!!!!!!!!!!!!!!!!!!!!FOUND NEW PATH AT: " << newAngle << std::endl;
            #endif
            return newAngle;
        }
    }
    return direction ? MAX_FIELD_OF_VIEW_ANGLE : -MAX_FIELD_OF_VIEW_ANGLE; //If couldn't find clear path
}

/* --- Find Clear Path --- */
//Returns the angle to a clear path
double PCL::FindClearPath(const std::vector<std::vector<int>> &interest_points) {
    #if PERCEPTION_DEBUG
        pcl::ScopeTime t("Find Clear Path");
    #endif

    std::vector<int> obstacles; //index of the leftmost and rightmost obstacles in path

    //Check Center Path
    if(CheckPath(interest_points, obstacles, compareLine(0, -HALF_ROVER), compareLine(0, HALF_ROVER))) {
        #if PERCEPTION_DEBUG
                std::cout << "CENTER PATH IS CLEAR!!!" << std::endl;
        #endif
        
        return 0;
    }

    //Initialize base cases outside of scope
    vector<int> centerObstacles = {obstacles.at(0), obstacles.at(1)};

    //Find Clear left path
    double leftAngle = getAngleOffCenter(10, 0, interest_points, obstacles);

    //Reset global variables
    obstacles = {0, 0};
    obstacles.at(0) = centerObstacles.at(0);
    obstacles.at(1) = centerObstacles.at(1);

    //Find clear right path
    double rightAngle = getAngleOffCenter(10, 1, interest_points, obstacles);

    //Return the smallest angle (left if equal)
    return fabs(rightAngle) < fabs(leftAngle) ? rightAngle : leftAngle;
}

/* --- Check Path --- */
//Returns T or F based on whether or not the input path is obstructed
//If it is obstructed returns false
//The path is constructed using the left x value and right x value of
//the furthest points on the path
bool PCL::CheckPath(const std::vector<std::vector<int>> &interest_points,
                    std::vector<int> &obstacles, compareLine leftLine, compareLine rightLine) {
    #if PERCEPTION_DEBUG
        pcl::ScopeTime t("Check Path");
    #endif

    bool end = true;

    //Iterate through interest points
    for(auto cluster : interest_points) {
        for(auto index : cluster) {
            //Check if the obstacle interest point is to the right of the left projected path of the rover
            //and to the left of the right projected path of the rover
            if(leftLine(pt_cloud_ptr->points[index].x, pt_cloud_ptr->points[index].z) >= 0 &&
                rightLine(pt_cloud_ptr->points[index].x, pt_cloud_ptr->points[index].z) <= 0) {
                end = false;

                //Check if obstacles is initialized
                if(obstacles.size() == 0) {
                    obstacles.push_back(index);
                    obstacles.push_back(index);
                }
                //Check if leftmost interest point in rover path
                else if(pt_cloud_ptr->points[index].x < pt_cloud_ptr->points[obstacles.at(0)].x) {
                    obstacles.at(0) = index;
                }
                //Check if rightmost interest point in rover path
                else if(pt_cloud_ptr->points[index].x > pt_cloud_ptr->points[obstacles.at(1)].x) {
                    obstacles.at(1) = index;
                }

                #if PERCEPTION_DEBUG
                    //Make interest points orange if they are within rover path
                    pt_cloud_ptr->points[index].r = 255;
                    pt_cloud_ptr->points[index].g = 69;
                    pt_cloud_ptr->points[index].b = 0;
                #endif
            }
        }
    }

    #if PERCEPTION_DEBUG
        //Project path in viewer
        pcl::PointXYZRGB pt1;
        pt1.x = leftLine.xIntercept;
        pt1.y = 0;
        pt1.z = 0;
        pcl::PointXYZRGB pt2;
        pt2.x = rightLine.xIntercept;
        pt2.y = 0;
        pt2.z = 0;
        pcl::PointXYZRGB pt3(pt1);
        pt3.z = 7000;
        pt3.x = leftLine.xIntercept;

        if(leftLine.slope != 0) { //Don't want to divide by 0
            pt3.x = pt3.z / leftLine.slope + leftLine.xIntercept;
        }

        pcl::PointXYZRGB pt4(pt2);
        pt4.z = 7000;
        pt4.x = rightLine.xIntercept;

        if(rightLine.slope != 0) { //Don't want to divide by 0
            pt4.x = pt4.z / rightLine.slope + rightLine.xIntercept;
        }

        if(end) {
            viewer->removeShape("l1");
            viewer->removeShape("l2");
            viewer->addLine(pt1, pt3, 0, 255, 0, "l1");
            viewer->addLine(pt2, pt4, 0, 255, 0, "l2");
        }
        else {
            viewer->removeShape("l1");
            viewer->removeShape("l2");
            viewer->addLine(pt1, pt3, 255, 0, 0, "l1");
            viewer->addLine(pt2, pt4, 255, 0, 0, "l2");
        }
    #endif

    return end;
}


void PCL::updateViewer(bool is_original) {
    if(is_original) {
        viewer_original->updatePointCloud(pt_cloud_ptr);
        viewer_original->spinOnce(10);
    }

    else {
        viewer->updatePointCloud(pt_cloud_ptr);
        viewer->spinOnce(20);
    }
}
/* --- Create Visualizer --- */
//Creates a point cloud visualizer
shared_ptr<pcl::visualization::PCLVisualizer> PCL::createRGBVisualizer() {
    // Open 3D viewer and add point cloud

    //Creates visualizer with window if PERCEPTION_DEBUG is true, and mutes output otherwise
    shared_ptr<pcl::visualization::PCLVisualizer> viewer(new pcl::visualization::PCLVisualizer("PCL ZED 3D Viewer", PERCEPTION_DEBUG));

    viewer->setBackgroundColor(0.12, 0.12, 0.12);
    pcl::visualization::PointCloudColorHandlerRGBField<pcl::PointXYZRGB> rgb(pt_cloud_ptr);
    viewer->addPointCloud<pcl::PointXYZRGB>(pt_cloud_ptr, rgb);
    viewer->setPointCloudRenderingProperties(pcl::visualization::PCL_VISUALIZER_POINT_SIZE, 1.5);
    viewer->addCoordinateSystem(1.0);
    viewer->initCameraParameters();
    viewer->setCameraPosition(0, 0, -800, 0, -1, 0);

    return (viewer);
}

/* --- Main --- */
//This is the main point cloud processing function
//It returns the bearing the rover should traverse
//For the PassThroughFilter function we can trust the ZED depth for up to 7000 mm (7 m) for "z" axis.
//3000 mm (3m) for "x" is a placeholder, we will chnage this value based on further testing.
//This function is called in main.cpp
void PCL::pcl_obstacle_detection() {
    obstacle_return result;
    PassThroughFilter("z", 7000.0);
    PassThroughFilter("y", 3000.0);
    DownsampleVoxelFilter();
    RANSACSegmentation("remove");
    std::vector<pcl::PointIndices> cluster_indices;
    CPUEuclidianClusterExtraction(cluster_indices);
<<<<<<< HEAD
    std::vector<std::vector<int>> interest_points(cluster_indices.size(), vector<int>(4));
=======
    std::vector<std::vector<int>> interest_points(cluster_indices.size(), vector<int> (6));
>>>>>>> fb5abda6
    FindInterestPoints(cluster_indices, interest_points);
    bearing = FindClearPath(interest_points);
}

/* --- Update --- */
//Cleares and resizes cloud for new data
void PCL::update() {
    pt_cloud_ptr->clear();
    pt_cloud_ptr->points.resize(cloudArea);
    pt_cloud_ptr->width = PT_CLOUD_WIDTH;
    pt_cloud_ptr->height = PT_CLOUD_HEIGHT;

    #if PERCEPTION_DEBUG
        std::cout << "Width: " << pt_cloud_ptr->width << std::endl;
        std::cout << "Height: " << pt_cloud_ptr->height << "\n";
    #endif
}

#endif<|MERGE_RESOLUTION|>--- conflicted
+++ resolved
@@ -157,21 +157,12 @@
         //Initialize interest points
         std::fill(curr_cluster->begin(), curr_cluster->end(), cluster_indices[i].indices[0]);
 
-<<<<<<< HEAD
-        //Order of interest points: 0=Up Left 1=Up Right 2=Low Right 3=Low Left
-        for(auto index : cluster_indices[i].indices) {
-            auto curr_point = pt_cloud_ptr->points[index];
-
-            //Upper Left
-            if(curr_point.x < pt_cloud_ptr->points[curr_cluster->at(0)].x && curr_point.y > pt_cloud_ptr->points[curr_cluster->at(0)].y)
-=======
         //Interest Points: 0=Leftmost Point 1=Rightmost Point 2=Lowest Point 3=Highest Point 4=Closest Point 5=Furthest Point.
         for (auto index : cluster_indices[i].indices)
         {
             auto curr_point = pt_cloud_ptr->points[index];
             
             if(curr_point.x < pt_cloud_ptr->points[curr_cluster->at(0)].x){
->>>>>>> fb5abda6
                 curr_cluster->at(0) = index;
             }
             if(curr_point.x > pt_cloud_ptr->points[curr_cluster->at(1)].x){
@@ -190,8 +181,6 @@
                 curr_cluster->at(5) = index;
             }
         }
-<<<<<<< HEAD
-=======
 
         //Calulates the width of the obstacle based on the difference between the leftmost and rightmost interest point.
         double width = std::abs(pt_cloud_ptr->points[curr_cluster->at(1)].x - pt_cloud_ptr->points[curr_cluster->at(0)].x);
@@ -239,7 +228,6 @@
         }
     #endif
     }
->>>>>>> fb5abda6
 
         #if PERCEPTION_DEBUG
             for(auto interest_point : *curr_cluster) {
@@ -453,11 +441,7 @@
     RANSACSegmentation("remove");
     std::vector<pcl::PointIndices> cluster_indices;
     CPUEuclidianClusterExtraction(cluster_indices);
-<<<<<<< HEAD
-    std::vector<std::vector<int>> interest_points(cluster_indices.size(), vector<int>(4));
-=======
     std::vector<std::vector<int>> interest_points(cluster_indices.size(), vector<int> (6));
->>>>>>> fb5abda6
     FindInterestPoints(cluster_indices, interest_points);
     bearing = FindClearPath(interest_points);
 }
