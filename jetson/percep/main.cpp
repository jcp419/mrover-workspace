--- conflicted
+++ resolved
@@ -49,21 +49,11 @@
         originalView //set to 1 -or true- to be passed into updateViewer later
     };
 
-<<<<<<< HEAD
-    /* --- Outlier Detection --- */
-    int numChecks = 3;
-    deque <bool> outliers;
-    outliers.resize(numChecks, true); //initializes outliers vector
-    deque <bool> checkTrue(numChecks, true); //true deque to check our outliers deque against
-    deque <bool> checkFalse(numChecks, false); //false deque to check our outliers deque against
-    obstacle_return lastObstacle;
-=======
      //Update LCM 
     obstacleMessage.bearing = lastObstacle.bearing; //update LCM bearing field
     obstacleMessage.distance = lastObstacle.distance; //update LCM distance field
     cerr << "!!!!!!!!!!!!!!!!!!!!!!!!!!!!!!!!!!!!!!!!!!!!!!!!!!!!!!!!!!!!!!!!!!!!!!!!!!!Path Bearing Sent: " << obstacleMessage.bearing << "\n";
     cerr << "!!!!!!!!!!!!!!!!!!!!!!!!!!!!!!!!!!!!!!!!!!!!!!!!!!!!!!!!!!!!!!!!!!!!!!!!!!!Distance Sent: " << obstacleMessage.distance << "\n";
->>>>>>> 78b29c65
 
     #endif
 
