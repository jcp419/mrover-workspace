import asyncio
<<<<<<< HEAD
from math import copysign
from rover_common import heartbeatlib, aiolcm
from rover_common.aiohelper import run_coroutines
from rover_msgs import (Joystick, Xbox, Keyboard,
                        DriveVelCmd, GimbalCmd,
                        AutonState, AutonDriveControl,
                        KillSwitch, Temperature,
                        RAOpenLoopCmd, HandCmd,
                        SAOpenLoopCmd, FootCmd,
                        ArmControlState,
                        ReverseDrive)
=======
import math
from rover_common import heartbeatlib, aiolcm
from rover_common.aiohelper import run_coroutines
from rover_msgs import (Joystick, DriveVelCmd, KillSwitch,
                        Xbox, Temperature, RAOpenLoopCmd,
                        SAOpenLoopCmd, GimbalCmd, HandCmd,
                        Keyboard, FootCmd, ArmControlState)
>>>>>>> cd91fb19


class Toggle:

    def __init__(self, toggle):
        self.toggle = toggle
        self.previous = False
        self.input = False
        self.last_input = False

    def new_reading(self, reading):
        self.input = reading
        if self.input and not self.last_input:
            # just pushed
            self.last_input = True
            self.toggle = not self.toggle
        elif not self.input and self.last_input:
            # just released
            self.last_input = False

        self.previous = reading
        return self.toggle


lcm_ = aiolcm.AsyncLCM()
prev_killed = False
kill_motor = False
lock = asyncio.Lock()
front_drill_on = Toggle(False)
back_drill_on = Toggle(False)


def send_drive_kill():
    drive_motor = DriveVelCmd()
    drive_motor.left = 0.0
    drive_motor.right = 0.0

    lcm_.publish('/drive_vel_cmd', drive_motor.encode())


def send_arm_kill():
    arm_motor = RAOpenLoopCmd()
    arm_motor.throttle = [0.0, 0.0, 0.0, 0.0, 0.0, 0.0]
    lcm_.publish('/ra_openloop_cmd', arm_motor.encode())


def send_sa_kill():
    sa_motor = SAOpenLoopCmd()
    sa_motor.throttle = [0.0, 0.0, 0.0]

    lcm_.publish('/sa_openloop_cmd', sa_motor.encode())


def connection_state_changed(c, _):
    global kill_motor, prev_killed
    if c:
        print("Connection established.")
        kill_motor = prev_killed
    else:
        print("Disconnected.")
        prev_killed = kill_motor
        send_drive_kill()
        send_arm_kill()
        send_sa_kill()


def quadratic(val):
    return copysign(val**2, val)


def deadzone(magnitude, threshold):
    temp_mag = abs(magnitude)
    if temp_mag <= threshold:
        temp_mag = 0
    else:
        temp_mag = (temp_mag - threshold)/(1 - threshold)

    return copysign(temp_mag, magnitude)


class Drive:
    def __init__(self, reverse: bool):
        self.auton_enabled = False
        self.reverse = reverse

    def reverse_callback(self, channel, msg):
        self.reverse = ReverseDrive.decode(msg).reverse

    def auton_enabled_callback(self, channel, msg):
        self.auton_enabled = AutonState.decode(msg).is_auton

    def teleop_drive_callback(self, channel, msg):
        if self.auton_enabled:
            return

<<<<<<< HEAD
        input = Joystick.decode(msg)

        # TODO: possibly add quadratic control
        linear = deadzone(input.forward_back, 0.05) * input.dampen
        angular = deadzone(input.left_right, 0.1) * input.dampen

        # Convert arcade drive to tank drive
        # TODO: possibly flip signs of rotation if necessary
        angular_op = (angular / 2) / (abs(linear) + 0.5)
        vel_left = linear + angular_op
        vel_right = linear - angular_op

        # Account for reverse
        if self.reverse:
            tmp = vel_left
            vel_left = -1 * vel_right
            vel_right = -1 * tmp

        # Scale to be within [-1, 1], if necessary
        if abs(vel_left) > 1 or abs(vel_right) > 1:
            if abs(vel_left) > abs(vel_right):
                vel_right /= abs(vel_left)
                vel_left /= abs(vel_left)
            else:
                vel_left /= abs(vel_right)
                vel_right /= abs(vel_right)

        command = DriveVelCmd()
        command.left = vel_left
        command.right = vel_right

        lcm_.publish('/drive_vel_cmd', command.encode())

    def auton_drive_callback(self, channel, msg):
        if not self.auton_enabled:
            return
=======
def drive_control_callback(channel, msg):
    global kill_motor, connection

    if not connection:
        return

    input_data = Joystick.decode(msg)

    if input_data.kill:
        kill_motor = True
    elif input_data.restart:
        kill_motor = False

    if kill_motor:
        send_drive_kill()
    else:
        new_motor = DriveVelCmd()
        input_data.forward_back = -quadratic(input_data.forward_back)
        magnitude = deadzone(input_data.forward_back, 0.04)
        theta = deadzone(input_data.left_right, 0.1)

        joystick_math(new_motor, magnitude, theta)

        damp = (input_data.dampen - 1)/(2)
        new_motor.left *= damp
        new_motor.right *= damp

        lcm_.publish('/drive_vel_cmd', new_motor.encode())


def autonomous_callback(channel, msg):
    input_data = Joystick.decode(msg)
    drive_command = DriveVelCmd()

    joystick_math(drive_command, input_data.forward_back, input_data.left_right)

    drive_command.left = -1 * drive_command.left
    drive_command.right = -1 * drive_command.right
>>>>>>> cd91fb19

        input = AutonDriveControl.decode(msg)

        command = DriveVelCmd()
        command.left = input.right_percent_velocity
        command.right = input.left_percent_velocity

<<<<<<< HEAD
        lcm_.publish('/drive_vel_cmd', command.encode())


=======
>>>>>>> cd91fb19
def send_zero_arm_command():
    openloop_msg = RAOpenLoopCmd()
    openloop_msg.throttle = [0, 0, 0, 0, 0, 0]

    lcm_.publish('/ra_openloop_cmd', openloop_msg.encode())

    hand_msg = HandCmd()
    hand_msg.finger = 0
    hand_msg.grip = 0

    lcm_.publish('/hand_openloop_cmd', hand_msg.encode())


def arm_control_state_callback(channel, msg):
    arm_control_state = ArmControlState.decode(msg)

    if arm_control_state != 'open-loop':
        send_zero_arm_command()


def ra_control_callback(channel, msg):

    xboxData = Xbox.decode(msg)

    motor_speeds = [-deadzone(quadratic(xboxData.left_js_x), 0.09)/4.0,
                    -deadzone(quadratic(xboxData.left_js_y), 0.09),
                    deadzone(quadratic(xboxData.right_js_y), 0.09),
                    deadzone(quadratic(xboxData.right_js_x), 0.09),
                    quadratic(xboxData.right_trigger -
                              xboxData.left_trigger),
                    (xboxData.right_bumper - xboxData.left_bumper)]

    openloop_msg = RAOpenLoopCmd()
    openloop_msg.throttle = motor_speeds

    lcm_.publish('/ra_openloop_cmd', openloop_msg.encode())

    hand_msg = HandCmd()
    hand_msg.finger = xboxData.y - xboxData.a
    hand_msg.grip = xboxData.b - xboxData.x

    lcm_.publish('/hand_openloop_cmd', hand_msg.encode())


async def transmit_temperature():
    while True:
        new_temps = Temperature()

        try:
            with open("/sys/class/hwmon/hwmon0/temp1_input", "r") as bcpu_file:
                new_temps.bcpu_temp = int(bcpu_file.read())
            with open("/sys/class/hwmon/hwmon2/temp1_input", "r") as gpu_file:
                new_temps.gpu_temp = int(gpu_file.read())
            with open("/sys/class/hwmon/hwmon4/temp1_input", "r") \
                    as tboard_file:
                new_temps.tboard_temp = int(tboard_file.read())
        except FileNotFoundError:
            print("Temperature files not found")
            return

        with await lock:
            lcm_.publish('/temperature', new_temps.encode())

        # print("Published new tempertues")
        # print("bcpu temp: {} gpu temp: {} tboard temp: {} ".format(
        #     new_temps.bcpu_temp/1000, new_temps.gpu_temp/1000,
        #     new_temps.tboard_temp/1000))
        await asyncio.sleep(1)


async def transmit_drive_status():
    global kill_motor
    while True:
        new_kill = KillSwitch()
        new_kill.killed = kill_motor
        with await lock:
            lcm_.publish('/kill_switch', new_kill.encode())
        # print("Published new kill message: {}".format(kill_motor))
        await asyncio.sleep(1)


def sa_control_callback(channel, msg):
    xboxData = Xbox.decode(msg)

    saMotorsData = [deadzone(quadratic(xboxData.left_js_x), 0.09),
                    -deadzone(quadratic(xboxData.left_js_y), 0.09),
                    -deadzone(quadratic(xboxData.right_js_y), 0.09)]

    openloop_msg = SAOpenLoopCmd()
    openloop_msg.throttle = saMotorsData

    lcm_.publish('/sa_openloop_cmd', openloop_msg.encode())

    foot_msg = FootCmd()
    foot_msg.claw = xboxData.a - xboxData.y
    foot_msg.sensor = 0.5 * (xboxData.left_bumper - xboxData.right_bumper)
    lcm_.publish('/foot_openloop_cmd', foot_msg.encode())


def gimbal_control_callback(channel, msg):
    keyboardData = Keyboard.decode(msg)

    pitchData = [keyboardData.s - keyboardData.w,
                 keyboardData.i - keyboardData.k]

    yawData = [keyboardData.a - keyboardData.d,
               keyboardData.j - keyboardData.l]

    gimbal_msg = GimbalCmd()
    gimbal_msg.pitch = pitchData
    gimbal_msg.yaw = yawData

    lcm_.publish('/gimbal_openloop_cmd', gimbal_msg.encode())


def main():
    hb = heartbeatlib.OnboardHeartbeater(connection_state_changed, 0)
    # look LCMSubscription.queue_capacity if messages are discarded
<<<<<<< HEAD

    drive = Drive(reverse=False)

    lcm_.subscribe("/auton", drive.auton_enabled_callback)

    lcm_.subscribe("/drive_control", drive.teleop_drive_callback)
    lcm_.subscribe("/auton_drive_control", drive.auton_drive_callback)
=======
    lcm_.subscribe("/drive_control", drive_control_callback)
    lcm_.subscribe("/autonomous", autonomous_callback)
>>>>>>> cd91fb19
    lcm_.subscribe('/ra_control', ra_control_callback)
    lcm_.subscribe('/sa_control', sa_control_callback)
    lcm_.subscribe('/gimbal_control', gimbal_control_callback)
    lcm_.subscribe('/arm_control_state', arm_control_state_callback)
    lcm_.subscribe('/teleop_reverse_drive', drive.reverse_callback)
    # lcm_.subscribe('/arm_toggles_button_data', arm_toggles_button_callback)

    run_coroutines(hb.loop(), lcm_.loop(),
                   transmit_temperature(), transmit_drive_status())
<|MERGE_RESOLUTION|>--- conflicted
+++ resolved
@@ -1,346 +1,287 @@
-import asyncio
-<<<<<<< HEAD
-from math import copysign
-from rover_common import heartbeatlib, aiolcm
-from rover_common.aiohelper import run_coroutines
-from rover_msgs import (Joystick, Xbox, Keyboard,
-                        DriveVelCmd, GimbalCmd,
-                        AutonState, AutonDriveControl,
-                        KillSwitch, Temperature,
-                        RAOpenLoopCmd, HandCmd,
-                        SAOpenLoopCmd, FootCmd,
-                        ArmControlState,
-                        ReverseDrive)
-=======
-import math
-from rover_common import heartbeatlib, aiolcm
-from rover_common.aiohelper import run_coroutines
-from rover_msgs import (Joystick, DriveVelCmd, KillSwitch,
-                        Xbox, Temperature, RAOpenLoopCmd,
-                        SAOpenLoopCmd, GimbalCmd, HandCmd,
-                        Keyboard, FootCmd, ArmControlState)
->>>>>>> cd91fb19
-
-
-class Toggle:
-
-    def __init__(self, toggle):
-        self.toggle = toggle
-        self.previous = False
-        self.input = False
-        self.last_input = False
-
-    def new_reading(self, reading):
-        self.input = reading
-        if self.input and not self.last_input:
-            # just pushed
-            self.last_input = True
-            self.toggle = not self.toggle
-        elif not self.input and self.last_input:
-            # just released
-            self.last_input = False
-
-        self.previous = reading
-        return self.toggle
-
-
-lcm_ = aiolcm.AsyncLCM()
-prev_killed = False
-kill_motor = False
-lock = asyncio.Lock()
-front_drill_on = Toggle(False)
-back_drill_on = Toggle(False)
-
-
-def send_drive_kill():
-    drive_motor = DriveVelCmd()
-    drive_motor.left = 0.0
-    drive_motor.right = 0.0
-
-    lcm_.publish('/drive_vel_cmd', drive_motor.encode())
-
-
-def send_arm_kill():
-    arm_motor = RAOpenLoopCmd()
-    arm_motor.throttle = [0.0, 0.0, 0.0, 0.0, 0.0, 0.0]
-    lcm_.publish('/ra_openloop_cmd', arm_motor.encode())
-
-
-def send_sa_kill():
-    sa_motor = SAOpenLoopCmd()
-    sa_motor.throttle = [0.0, 0.0, 0.0]
-
-    lcm_.publish('/sa_openloop_cmd', sa_motor.encode())
-
-
-def connection_state_changed(c, _):
-    global kill_motor, prev_killed
-    if c:
-        print("Connection established.")
-        kill_motor = prev_killed
-    else:
-        print("Disconnected.")
-        prev_killed = kill_motor
-        send_drive_kill()
-        send_arm_kill()
-        send_sa_kill()
-
-
-def quadratic(val):
-    return copysign(val**2, val)
-
-
-def deadzone(magnitude, threshold):
-    temp_mag = abs(magnitude)
-    if temp_mag <= threshold:
-        temp_mag = 0
-    else:
-        temp_mag = (temp_mag - threshold)/(1 - threshold)
-
-    return copysign(temp_mag, magnitude)
-
-
-class Drive:
-    def __init__(self, reverse: bool):
-        self.auton_enabled = False
-        self.reverse = reverse
-
-    def reverse_callback(self, channel, msg):
-        self.reverse = ReverseDrive.decode(msg).reverse
-
-    def auton_enabled_callback(self, channel, msg):
-        self.auton_enabled = AutonState.decode(msg).is_auton
-
-    def teleop_drive_callback(self, channel, msg):
-        if self.auton_enabled:
-            return
-
-<<<<<<< HEAD
-        input = Joystick.decode(msg)
-
-        # TODO: possibly add quadratic control
-        linear = deadzone(input.forward_back, 0.05) * input.dampen
-        angular = deadzone(input.left_right, 0.1) * input.dampen
-
-        # Convert arcade drive to tank drive
-        # TODO: possibly flip signs of rotation if necessary
-        angular_op = (angular / 2) / (abs(linear) + 0.5)
-        vel_left = linear + angular_op
-        vel_right = linear - angular_op
-
-        # Account for reverse
-        if self.reverse:
-            tmp = vel_left
-            vel_left = -1 * vel_right
-            vel_right = -1 * tmp
-
-        # Scale to be within [-1, 1], if necessary
-        if abs(vel_left) > 1 or abs(vel_right) > 1:
-            if abs(vel_left) > abs(vel_right):
-                vel_right /= abs(vel_left)
-                vel_left /= abs(vel_left)
-            else:
-                vel_left /= abs(vel_right)
-                vel_right /= abs(vel_right)
-
-        command = DriveVelCmd()
-        command.left = vel_left
-        command.right = vel_right
-
-        lcm_.publish('/drive_vel_cmd', command.encode())
-
-    def auton_drive_callback(self, channel, msg):
-        if not self.auton_enabled:
-            return
-=======
-def drive_control_callback(channel, msg):
-    global kill_motor, connection
-
-    if not connection:
-        return
-
-    input_data = Joystick.decode(msg)
-
-    if input_data.kill:
-        kill_motor = True
-    elif input_data.restart:
-        kill_motor = False
-
-    if kill_motor:
-        send_drive_kill()
-    else:
-        new_motor = DriveVelCmd()
-        input_data.forward_back = -quadratic(input_data.forward_back)
-        magnitude = deadzone(input_data.forward_back, 0.04)
-        theta = deadzone(input_data.left_right, 0.1)
-
-        joystick_math(new_motor, magnitude, theta)
-
-        damp = (input_data.dampen - 1)/(2)
-        new_motor.left *= damp
-        new_motor.right *= damp
-
-        lcm_.publish('/drive_vel_cmd', new_motor.encode())
-
-
-def autonomous_callback(channel, msg):
-    input_data = Joystick.decode(msg)
-    drive_command = DriveVelCmd()
-
-    joystick_math(drive_command, input_data.forward_back, input_data.left_right)
-
-    drive_command.left = -1 * drive_command.left
-    drive_command.right = -1 * drive_command.right
->>>>>>> cd91fb19
-
-        input = AutonDriveControl.decode(msg)
-
-        command = DriveVelCmd()
-        command.left = input.right_percent_velocity
-        command.right = input.left_percent_velocity
-
-<<<<<<< HEAD
-        lcm_.publish('/drive_vel_cmd', command.encode())
-
-
-=======
->>>>>>> cd91fb19
-def send_zero_arm_command():
-    openloop_msg = RAOpenLoopCmd()
-    openloop_msg.throttle = [0, 0, 0, 0, 0, 0]
-
-    lcm_.publish('/ra_openloop_cmd', openloop_msg.encode())
-
-    hand_msg = HandCmd()
-    hand_msg.finger = 0
-    hand_msg.grip = 0
-
-    lcm_.publish('/hand_openloop_cmd', hand_msg.encode())
-
-
-def arm_control_state_callback(channel, msg):
-    arm_control_state = ArmControlState.decode(msg)
-
-    if arm_control_state != 'open-loop':
-        send_zero_arm_command()
-
-
-def ra_control_callback(channel, msg):
-
-    xboxData = Xbox.decode(msg)
-
-    motor_speeds = [-deadzone(quadratic(xboxData.left_js_x), 0.09)/4.0,
-                    -deadzone(quadratic(xboxData.left_js_y), 0.09),
-                    deadzone(quadratic(xboxData.right_js_y), 0.09),
-                    deadzone(quadratic(xboxData.right_js_x), 0.09),
-                    quadratic(xboxData.right_trigger -
-                              xboxData.left_trigger),
-                    (xboxData.right_bumper - xboxData.left_bumper)]
-
-    openloop_msg = RAOpenLoopCmd()
-    openloop_msg.throttle = motor_speeds
-
-    lcm_.publish('/ra_openloop_cmd', openloop_msg.encode())
-
-    hand_msg = HandCmd()
-    hand_msg.finger = xboxData.y - xboxData.a
-    hand_msg.grip = xboxData.b - xboxData.x
-
-    lcm_.publish('/hand_openloop_cmd', hand_msg.encode())
-
-
-async def transmit_temperature():
-    while True:
-        new_temps = Temperature()
-
-        try:
-            with open("/sys/class/hwmon/hwmon0/temp1_input", "r") as bcpu_file:
-                new_temps.bcpu_temp = int(bcpu_file.read())
-            with open("/sys/class/hwmon/hwmon2/temp1_input", "r") as gpu_file:
-                new_temps.gpu_temp = int(gpu_file.read())
-            with open("/sys/class/hwmon/hwmon4/temp1_input", "r") \
-                    as tboard_file:
-                new_temps.tboard_temp = int(tboard_file.read())
-        except FileNotFoundError:
-            print("Temperature files not found")
-            return
-
-        with await lock:
-            lcm_.publish('/temperature', new_temps.encode())
-
-        # print("Published new tempertues")
-        # print("bcpu temp: {} gpu temp: {} tboard temp: {} ".format(
-        #     new_temps.bcpu_temp/1000, new_temps.gpu_temp/1000,
-        #     new_temps.tboard_temp/1000))
-        await asyncio.sleep(1)
-
-
-async def transmit_drive_status():
-    global kill_motor
-    while True:
-        new_kill = KillSwitch()
-        new_kill.killed = kill_motor
-        with await lock:
-            lcm_.publish('/kill_switch', new_kill.encode())
-        # print("Published new kill message: {}".format(kill_motor))
-        await asyncio.sleep(1)
-
-
-def sa_control_callback(channel, msg):
-    xboxData = Xbox.decode(msg)
-
-    saMotorsData = [deadzone(quadratic(xboxData.left_js_x), 0.09),
-                    -deadzone(quadratic(xboxData.left_js_y), 0.09),
-                    -deadzone(quadratic(xboxData.right_js_y), 0.09)]
-
-    openloop_msg = SAOpenLoopCmd()
-    openloop_msg.throttle = saMotorsData
-
-    lcm_.publish('/sa_openloop_cmd', openloop_msg.encode())
-
-    foot_msg = FootCmd()
-    foot_msg.claw = xboxData.a - xboxData.y
-    foot_msg.sensor = 0.5 * (xboxData.left_bumper - xboxData.right_bumper)
-    lcm_.publish('/foot_openloop_cmd', foot_msg.encode())
-
-
-def gimbal_control_callback(channel, msg):
-    keyboardData = Keyboard.decode(msg)
-
-    pitchData = [keyboardData.s - keyboardData.w,
-                 keyboardData.i - keyboardData.k]
-
-    yawData = [keyboardData.a - keyboardData.d,
-               keyboardData.j - keyboardData.l]
-
-    gimbal_msg = GimbalCmd()
-    gimbal_msg.pitch = pitchData
-    gimbal_msg.yaw = yawData
-
-    lcm_.publish('/gimbal_openloop_cmd', gimbal_msg.encode())
-
-
-def main():
-    hb = heartbeatlib.OnboardHeartbeater(connection_state_changed, 0)
-    # look LCMSubscription.queue_capacity if messages are discarded
-<<<<<<< HEAD
-
-    drive = Drive(reverse=False)
-
-    lcm_.subscribe("/auton", drive.auton_enabled_callback)
-
-    lcm_.subscribe("/drive_control", drive.teleop_drive_callback)
-    lcm_.subscribe("/auton_drive_control", drive.auton_drive_callback)
-=======
-    lcm_.subscribe("/drive_control", drive_control_callback)
-    lcm_.subscribe("/autonomous", autonomous_callback)
->>>>>>> cd91fb19
-    lcm_.subscribe('/ra_control', ra_control_callback)
-    lcm_.subscribe('/sa_control', sa_control_callback)
-    lcm_.subscribe('/gimbal_control', gimbal_control_callback)
-    lcm_.subscribe('/arm_control_state', arm_control_state_callback)
-    lcm_.subscribe('/teleop_reverse_drive', drive.reverse_callback)
-    # lcm_.subscribe('/arm_toggles_button_data', arm_toggles_button_callback)
-
-    run_coroutines(hb.loop(), lcm_.loop(),
-                   transmit_temperature(), transmit_drive_status())
+import asyncio
+from math import copysign
+from rover_common import heartbeatlib, aiolcm
+from rover_common.aiohelper import run_coroutines
+from rover_msgs import (Joystick, Xbox, Keyboard,
+                        DriveVelCmd, GimbalCmd,
+                        AutonState, AutonDriveControl,
+                        KillSwitch, Temperature,
+                        RAOpenLoopCmd, HandCmd,
+                        SAOpenLoopCmd, FootCmd,
+                        ArmControlState,
+                        ReverseDrive)
+
+
+class Toggle:
+
+    def __init__(self, toggle):
+        self.toggle = toggle
+        self.previous = False
+        self.input = False
+        self.last_input = False
+
+    def new_reading(self, reading):
+        self.input = reading
+        if self.input and not self.last_input:
+            # just pushed
+            self.last_input = True
+            self.toggle = not self.toggle
+        elif not self.input and self.last_input:
+            # just released
+            self.last_input = False
+
+        self.previous = reading
+        return self.toggle
+
+
+lcm_ = aiolcm.AsyncLCM()
+prev_killed = False
+kill_motor = False
+lock = asyncio.Lock()
+front_drill_on = Toggle(False)
+back_drill_on = Toggle(False)
+
+
+def send_drive_kill():
+    drive_motor = DriveVelCmd()
+    drive_motor.left = 0.0
+    drive_motor.right = 0.0
+
+    lcm_.publish('/drive_vel_cmd', drive_motor.encode())
+
+
+def send_arm_kill():
+    arm_motor = RAOpenLoopCmd()
+    arm_motor.throttle = [0.0, 0.0, 0.0, 0.0, 0.0, 0.0]
+    lcm_.publish('/ra_openloop_cmd', arm_motor.encode())
+
+
+def send_sa_kill():
+    sa_motor = SAOpenLoopCmd()
+    sa_motor.throttle = [0.0, 0.0, 0.0]
+
+    lcm_.publish('/sa_openloop_cmd', sa_motor.encode())
+
+
+def connection_state_changed(c, _):
+    global kill_motor, prev_killed
+    if c:
+        print("Connection established.")
+        kill_motor = prev_killed
+    else:
+        print("Disconnected.")
+        prev_killed = kill_motor
+        send_drive_kill()
+        send_arm_kill()
+        send_sa_kill()
+
+
+def quadratic(val):
+    return copysign(val**2, val)
+
+
+def deadzone(magnitude, threshold):
+    temp_mag = abs(magnitude)
+    if temp_mag <= threshold:
+        temp_mag = 0
+    else:
+        temp_mag = (temp_mag - threshold)/(1 - threshold)
+
+    return copysign(temp_mag, magnitude)
+
+
+class Drive:
+    def __init__(self, reverse: bool):
+        self.auton_enabled = False
+        self.reverse = reverse
+
+    def reverse_callback(self, channel, msg):
+        self.reverse = ReverseDrive.decode(msg).reverse
+
+    def auton_enabled_callback(self, channel, msg):
+        self.auton_enabled = AutonState.decode(msg).is_auton
+
+    def teleop_drive_callback(self, channel, msg):
+        if self.auton_enabled:
+            return
+
+        input = Joystick.decode(msg)
+
+        # TODO: possibly add quadratic control
+        linear = deadzone(input.forward_back, 0.05) * input.dampen
+        angular = deadzone(input.left_right, 0.1) * input.dampen
+
+        # Convert arcade drive to tank drive
+        # TODO: possibly flip signs of rotation if necessary
+        angular_op = (angular / 2) / (abs(linear) + 0.5)
+        vel_left = linear + angular_op
+        vel_right = linear - angular_op
+
+        # Account for reverse
+        if self.reverse:
+            tmp = vel_left
+            vel_left = -1 * vel_right
+            vel_right = -1 * tmp
+
+        # Scale to be within [-1, 1], if necessary
+        if abs(vel_left) > 1 or abs(vel_right) > 1:
+            if abs(vel_left) > abs(vel_right):
+                vel_right /= abs(vel_left)
+                vel_left /= abs(vel_left)
+            else:
+                vel_left /= abs(vel_right)
+                vel_right /= abs(vel_right)
+
+        command = DriveVelCmd()
+        command.left = vel_left
+        command.right = vel_right
+
+        lcm_.publish('/drive_vel_cmd', command.encode())
+
+    def auton_drive_callback(self, channel, msg):
+        if not self.auton_enabled:
+            return
+
+        input = AutonDriveControl.decode(msg)
+
+        command = DriveVelCmd()
+        command.left = input.right_percent_velocity
+        command.right = input.left_percent_velocity
+
+        lcm_.publish('/drive_vel_cmd', command.encode())
+
+
+def send_zero_arm_command():
+    openloop_msg = RAOpenLoopCmd()
+    openloop_msg.throttle = [0, 0, 0, 0, 0, 0]
+
+    lcm_.publish('/ra_openloop_cmd', openloop_msg.encode())
+
+    hand_msg = HandCmd()
+    hand_msg.finger = 0
+    hand_msg.grip = 0
+
+    lcm_.publish('/hand_openloop_cmd', hand_msg.encode())
+
+
+def arm_control_state_callback(channel, msg):
+    arm_control_state = ArmControlState.decode(msg)
+
+    if arm_control_state != 'open-loop':
+        send_zero_arm_command()
+
+
+def ra_control_callback(channel, msg):
+
+    xboxData = Xbox.decode(msg)
+
+    motor_speeds = [-deadzone(quadratic(xboxData.left_js_x), 0.09)/4.0,
+                    -deadzone(quadratic(xboxData.left_js_y), 0.09),
+                    deadzone(quadratic(xboxData.right_js_y), 0.09),
+                    deadzone(quadratic(xboxData.right_js_x), 0.09),
+                    quadratic(xboxData.right_trigger -
+                              xboxData.left_trigger),
+                    (xboxData.right_bumper - xboxData.left_bumper)]
+
+    openloop_msg = RAOpenLoopCmd()
+    openloop_msg.throttle = motor_speeds
+
+    lcm_.publish('/ra_openloop_cmd', openloop_msg.encode())
+
+    hand_msg = HandCmd()
+    hand_msg.finger = xboxData.y - xboxData.a
+    hand_msg.grip = xboxData.b - xboxData.x
+
+    lcm_.publish('/hand_openloop_cmd', hand_msg.encode())
+
+
+async def transmit_temperature():
+    while True:
+        new_temps = Temperature()
+
+        try:
+            with open("/sys/class/hwmon/hwmon0/temp1_input", "r") as bcpu_file:
+                new_temps.bcpu_temp = int(bcpu_file.read())
+            with open("/sys/class/hwmon/hwmon2/temp1_input", "r") as gpu_file:
+                new_temps.gpu_temp = int(gpu_file.read())
+            with open("/sys/class/hwmon/hwmon4/temp1_input", "r") \
+                    as tboard_file:
+                new_temps.tboard_temp = int(tboard_file.read())
+        except FileNotFoundError:
+            print("Temperature files not found")
+            return
+
+        with await lock:
+            lcm_.publish('/temperature', new_temps.encode())
+
+        # print("Published new tempertues")
+        # print("bcpu temp: {} gpu temp: {} tboard temp: {} ".format(
+        #     new_temps.bcpu_temp/1000, new_temps.gpu_temp/1000,
+        #     new_temps.tboard_temp/1000))
+        await asyncio.sleep(1)
+
+
+async def transmit_drive_status():
+    global kill_motor
+    while True:
+        new_kill = KillSwitch()
+        new_kill.killed = kill_motor
+        with await lock:
+            lcm_.publish('/kill_switch', new_kill.encode())
+        # print("Published new kill message: {}".format(kill_motor))
+        await asyncio.sleep(1)
+
+
+def sa_control_callback(channel, msg):
+    xboxData = Xbox.decode(msg)
+
+    saMotorsData = [deadzone(quadratic(xboxData.left_js_x), 0.09),
+                    -deadzone(quadratic(xboxData.left_js_y), 0.09),
+                    -deadzone(quadratic(xboxData.right_js_y), 0.09)]
+
+    openloop_msg = SAOpenLoopCmd()
+    openloop_msg.throttle = saMotorsData
+
+    lcm_.publish('/sa_openloop_cmd', openloop_msg.encode())
+
+    foot_msg = FootCmd()
+    foot_msg.claw = xboxData.a - xboxData.y
+    foot_msg.sensor = 0.5 * (xboxData.left_bumper - xboxData.right_bumper)
+    lcm_.publish('/foot_openloop_cmd', foot_msg.encode())
+
+
+def gimbal_control_callback(channel, msg):
+    keyboardData = Keyboard.decode(msg)
+
+    pitchData = [keyboardData.s - keyboardData.w,
+                 keyboardData.i - keyboardData.k]
+
+    yawData = [keyboardData.a - keyboardData.d,
+               keyboardData.j - keyboardData.l]
+
+    gimbal_msg = GimbalCmd()
+    gimbal_msg.pitch = pitchData
+    gimbal_msg.yaw = yawData
+
+    lcm_.publish('/gimbal_openloop_cmd', gimbal_msg.encode())
+
+
+def main():
+    hb = heartbeatlib.OnboardHeartbeater(connection_state_changed, 0)
+    # look LCMSubscription.queue_capacity if messages are discarded
+
+    drive = Drive(reverse=False)
+
+    lcm_.subscribe("/auton", drive.auton_enabled_callback)
+
+    lcm_.subscribe('/teleop_reverse_drive', drive.reverse_callback)
+    lcm_.subscribe("/drive_control", drive.teleop_drive_callback)
+    lcm_.subscribe("/auton_drive_control", drive.auton_drive_callback)
+
+    lcm_.subscribe('/ra_control', ra_control_callback)
+    lcm_.subscribe('/sa_control', sa_control_callback)
+    lcm_.subscribe('/arm_control_state', arm_control_state_callback)
+    lcm_.subscribe('/gimbal_control', gimbal_control_callback)
+
+    run_coroutines(hb.loop(), lcm_.loop(),
+                   transmit_temperature(), transmit_drive_status())