--- conflicted
+++ resolved
@@ -52,9 +52,8 @@
         shared_ptr<pcl::visualization::PCLVisualizer> viewer;
         shared_ptr<pcl::visualization::PCLVisualizer> viewer_original;
 
-<<<<<<< HEAD
     //Constructor
-    PCL() : 
+    PCL(const rapidjson::Document &mRoverConfig) : 
         
         bearing{0}, distance{0}, detected{false},
         pt_cloud_ptr{new pcl::PointCloud<pcl::PointXYZRGB>} {
@@ -70,7 +69,7 @@
         #else
         cloudArea = PT_CLOUD_WIDTH*PT_CLOUD_HEIGHT;
         #endif
-=======
+        }
     //Constants
     int MAX_FIELD_OF_VIEW_ANGLE;
     int PT_CLOUD_WIDTH;
@@ -89,23 +88,16 @@
     int CLUSTER_TOLERANCE;
     int MIN_CLUSTER_SIZE;
     int MAX_CLUSTER_SIZE;
->>>>>>> 1fb4ddcb
 
     
 
-<<<<<<< HEAD
     //Destructor for PCL
     ~PCL() {
         viewer -> close();
         viewer_original -> close();
     };
-
-=======
-    //Constructor
-    PCL(const rapidjson::Document &mRoverConfig);
     
     //Member Variables
->>>>>>> 1fb4ddcb
     double bearing;
     double distance;
     bool detected;
