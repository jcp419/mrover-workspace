#include "camera.hpp"
#include "perception.hpp"

#if OBSTACLE_DETECTION
    #include <pcl/common/common_headers.h>
#endif

#if ZED_SDK_PRESENT

#pragma GCC diagnostic ignored "-Wreorder" //Turns off warning checking for sl lib files

#include <sl/Camera.hpp>
#include <cassert>

#pragma GCC diagnostic pop
//Class created to implement all Camera class' functions
//Abstracts away details of using Stereolab's camera interface
//so we can just use a simple custom one
//Also allows us to not be restricted to using the ZED for testing,
//but can use sample images for testing
class Camera::Impl {
public:
    Impl();
    ~Impl();
	bool grab();

	cv::Mat image();
	cv::Mat depth();

    #if OBSTACLE_DETECTION
    void dataCloud(pcl::PointCloud<pcl::PointXYZRGB>::Ptr &p_pcl_point_cloud);
    #endif
  
  
private:
	sl::RuntimeParameters runtime_params_;
	sl::Resolution image_size_;
	sl::Camera zed_;

	sl::Mat image_zed_;
	sl::Mat depth_zed_;

	cv::Mat image_;
	cv::Mat depth_;
};

Camera::Impl::Impl() {
	sl::InitParameters init_params;
	init_params.camera_resolution = sl::RESOLUTION::HD720; // default: 720p
	init_params.depth_mode = sl::DEPTH_MODE::PERFORMANCE;
	init_params.coordinate_units = sl::UNIT::METER;
	init_params.camera_fps = 15;
	// TODO change this below?

	assert(this->zed_.open() == sl::ERROR_CODE::SUCCESS);
  
    //Parameters for Positional Tracking
    init_params.coordinate_system = sl::COORDINATE_SYSTEM::RIGHT_HANDED_Y_UP; // Use a right-handed Y-up coordinate system
    this->zed_.setCameraSettings(sl::VIDEO_SETTINGS::BRIGHTNESS, 1);

	this->runtime_params_.confidence_threshold = THRESHOLD_CONFIDENCE;
	
    #if PERCEPTION_DEBUG
        std::cout<<"ZED init success\n";
    #endif

    this->runtime_params_.sensing_mode = sl::SENSING_MODE::STANDARD;

	this->image_size_ = this->zed_.getCameraInformation().camera_resolution;
	this->image_zed_.alloc(this->image_size_.width, this->image_size_.height,
						   sl::MAT_TYPE::U8_C4);
	this->image_ = cv::Mat(
		this->image_size_.height, this->image_size_.width, CV_8UC4,
		this->image_zed_.getPtr<sl::uchar1>(sl::MEM::CPU));
	this->depth_zed_.alloc(this->image_size_.width, this->image_size_.height,
		                   sl::MAT_TYPE::F32_C1);
	this->depth_ = cv::Mat(
		this->image_size_.height, this->image_size_.width, CV_32FC1,
		this->depth_zed_.getPtr<sl::uchar1>(sl::MEM::CPU));
}

bool Camera::Impl::grab() {
    return this->zed_.grab() == sl::ERROR_CODE::SUCCESS;
}

cv::Mat Camera::Impl::image() {
	this->zed_.retrieveImage(this->image_zed_, sl::VIEW::LEFT, sl::MEM::CPU,
							 this->image_size_);
	return this->image_;
}

cv::Mat Camera::Impl::depth() {
    this->zed_.retrieveMeasure(this->depth_zed_, sl::MEASURE::DEPTH,  sl::MEM::CPU,  this->image_size_);
	return this->depth_;
}

//This function convert a RGBA color packed into a packed RGBA PCL compatible format
inline float convertColor(float colorIn) {
    uint32_t color_uint = *(uint32_t *) & colorIn;
    unsigned char *color_uchar = (unsigned char *) &color_uint;
    color_uint = ((uint32_t) color_uchar[0] << 16 | (uint32_t) color_uchar[1] << 8 | (uint32_t) color_uchar[2]);
    return *reinterpret_cast<float *> (&color_uint);
}

Camera::Impl::~Impl() {
    this->depth_zed_.free(sl::MEM::CPU);
    this->image_zed_.free(sl::MEM::CPU);
	this->zed_.close();
}

#if OBSTACLE_DETECTION
void Camera::Impl::dataCloud(pcl::PointCloud<pcl::PointXYZRGB>::Ptr & p_pcl_point_cloud) {
    //Might need an overloaded assignment operator
  
    //Grab ZED Depth Image
    sl::Resolution cloud_res(p_pcl_point_cloud->width, p_pcl_point_cloud->height);
    sl::Mat data_cloud;
    this->zed_.retrieveMeasure(data_cloud, sl::MEASURE::XYZRGBA, sl::MEM::CPU, cloud_res);
  
    //Populate Point Cloud
    float *p_data_cloud = data_cloud.getPtr<float>();
    int index = 0;
    for (auto &it : p_pcl_point_cloud->points) {
        float X = p_data_cloud[index];
        if (!isValidMeasure(X)) // Checking if it's a valid point
            it.x = it.y = it.z = it.rgb = 0;
        else {
            it.x = X;
            it.y = p_data_cloud[index + 1];
            it.z = p_data_cloud[index + 2];
            it.rgb = convertColor(p_data_cloud[index + 3]); // Convert a 32bits float into a pcl .rgb format
        }
    index += 4;
  }
}
#endif

#else //if OFFLINE_TEST
#include <sys/types.h>
#include <dirent.h>
#include <string>
#include <errno.h>
#include <vector>
#include <unordered_set>
class Camera::Impl {
public:
    Impl();
    ~Impl();
    bool grab();

    #if AR_DETECTION
    cv::Mat image();
    cv::Mat depth();
    #endif

    #if OBSTACLE_DETECTION
    void dataCloud(pcl::PointCloud<pcl::PointXYZRGB>::Ptr &p_pcl_point_cloud);
    void pcl_write(const cv::String &filename, pcl::PointCloud<pcl::PointXYZRGB>::Ptr &p_pcl_point_cloud);

    #endif

    void disk_record_init();
    void write_curr_frame_to_disk(cv::Mat rgb, cv::Mat depth, int counter);

private:
    std::vector<std::string> img_names;
    std::vector<std::string> pcd_names;

    size_t idx_curr_img;
    size_t idx_curr_pcd_img;

    std::string path;
    std::string rgb_path;
    DIR * rgb_dir;
    std::string depth_path;
    DIR * depth_dir;
    std::string pcd_path;
    DIR * pcd_dir;
};

Camera::Impl::~Impl() {
    closedir(rgb_dir);
    closedir(depth_dir);
    closedir(pcd_dir);
}

Camera::Impl::Impl() {
  
    std::cout<<"Please input the folder path (there should be a rgb and depth existing in this folder): ";
    std::cin>>path;
    #if AR_DETECTION
    rgb_path = path + "/rgb";
    depth_path = path + "/depth";
    rgb_dir = opendir(rgb_path.c_str() );
    depth_dir = opendir(depth_path.c_str() );
    if ( NULL==rgb_dir || NULL==depth_dir) {
        return;
    }

    #endif  

    #if OBSTACLE_DETECTION
    pcd_path = path + "/pcl";
    pcd_dir = opendir(pcd_path.c_str() );
    if(NULL==pcd_dir) {
        std::cout<<"Input folder not exist\n";   
        return;
  }
  #endif
  

    // get the vector of image names, jpg/png for rgb files, .exr for depth files
    // we only read the rgb folder, and assume that the depth folder's images have the same name
    struct dirent *dp = NULL;
    #if AR_DETECTION
  
    std::unordered_set<std::string> img_tails({".exr", ".jpg"}); // for rgb
    #if PERCEPTION_DEBUG
        std::cout<<"Read image names\n";
    #endif
    do {
        errno = 0;
        if ((dp = readdir(rgb_dir)) != NULL) {
        std::string file_name(dp->d_name);
        #if PERCEPTION_DEBUG
            std::cout<<"file_name is "<<file_name<<std::endl;
        #endif
        if (file_name.size() < 5) continue; // the lengh of the tail str is at least 4
        std::string tail = file_name.substr(file_name.size()-4, 4);
        std::string head = file_name.substr(0, file_name.size()-4);
        if (img_tails.find(tail) != img_tails.end()) {
            img_names.push_back(file_name);
        }
        }
    } while  (dp != NULL);
    std::sort(img_names.begin(), img_names.end());
    #if PERCEPTION_DEBUG
        std::cout<<"Read image names complete\n";
    #endif
    idx_curr_img = 0;

    #endif

#if OBSTACLE_DETECTION
    dp = NULL;

#if PERCEPTION_DEBUG
    std::cout<<"Read PCL image names\n";
#endif
  
do{
    if ((dp = readdir(pcd_dir)) != NULL) {
        std::string file_name(dp->d_name);
        #if PERCEPTION_DEBUG
            std::cout<<"file_name is "<<file_name<<std::endl;
        #endif
      
        // the lengh of the tail str is at least 4
        if (file_name.size() < 5) continue;

        pcd_names.push_back(file_name);
      
    }

} while (dp != NULL);

    std::sort(pcd_names.begin(), pcd_names.end());
    #if PERCEPTION_DEBUG
        std::cout<<"Read .pcd image names complete\n";
    #endif
    idx_curr_pcd_img = 0;
    
#endif
}

bool Camera::Impl::grab() {

    bool end = true;

    #if AR_DETECTION
    idx_curr_img++;
    if (idx_curr_img >= img_names.size()) {
        std::cout<<"Ran out of images\n";
        end = false;
    }
    #endif

    #if OBSTACLE_DETECTION
    idx_curr_pcd_img++;
    if (idx_curr_pcd_img >= pcd_names.size()-2) {
        std::cout<<"Ran out of images\n";
        end = false;  
    }
    #endif
    if(!end){
        exit(1);
    }
    return end;
}

#if AR_DETECTION
cv::Mat Camera::Impl::image() {
    std::string full_path = rgb_path + std::string("/") + (img_names[idx_curr_img]);
    #if PERCEPTION_DEBUG
        cout << img_names[idx_curr_img] << "\n";
        cout << full_path << "\n";
    #endif
    cv::Mat img = cv::imread(full_path.c_str(), CV_LOAD_IMAGE_COLOR);
    if (!img.data){
        std::cout<<"Load image "<<full_path<< " error\n";
    }
    return img;
}

cv::Mat Camera::Impl::depth() {
    std::string rgb_name = img_names[idx_curr_img];
    std::string full_path = depth_path + std::string("/") +
                            rgb_name.substr(0, rgb_name.size()-4) + std::string(".exr");
    #if PERCEPTION_DEBUG
        std::cout<<full_path<<std::endl;
    #endif
    cv::Mat img = cv::imread(full_path.c_str(), cv::IMREAD_ANYCOLOR | cv::IMREAD_ANYDEPTH);
    if (!img.data){
        std::cout<<"Load image "<<full_path<< " error\n";
    }
    return img;
}

void Camera::record_ar_init() {
<<<<<<< HEAD
    //initializing ar tag videostream object
    std::pair<Tag, Tag> tp;
    TagDetector d1;
=======
  //initializing ar tag videostream object
  std::pair<Tag, Tag> tp;
  TagDetector d1(mRoverConfig);
>>>>>>> 1fb4ddcb

    Mat depth_img = depth();
    Mat rgb;
    Mat src = image();

    tp = d1.findARTags(src, depth_img, rgb);
    Size fsize = rgb.size();

    time_t now = time(0);
    char* ltm = ctime(&now);
    string timeStamp(ltm);

    string s = "artag_number_" + timeStamp + ".avi";

    vidWrite =  VideoWriter(s, VideoWriter::fourcc('M','J','P','G'),10,fsize,true);

    if(vidWrite.isOpened() == false)
    {
        cout << "ar record didn't open\n";
        exit(1);
    }
}

void Camera::record_ar(Mat rgb) {
    vidWrite.write(rgb);
}

void Camera::record_ar_finish() {
    vidWrite.release();
}
#endif


//Reads the point data cloud p_pcl_point_cloud
#if OBSTACLE_DETECTION
void Camera::Impl::dataCloud(pcl::PointCloud<pcl::PointXYZRGB>::Ptr &p_pcl_point_cloud){
 
 //Read in image names
 std::string pcd_name = pcd_names[idx_curr_pcd_img];
 std::string full_path = pcd_path + std::string("/") + pcd_name;
  //Load in the file  
  if (pcl::io::loadPCDFile<pcl::PointXYZRGB> (full_path, *p_pcl_point_cloud) == -1){ //* load the file 
    PCL_ERROR ("Couldn't read file test_pcd.pcd \n"); 
  }
}
#endif

#endif

Camera::Camera(const rapidjson::Document &config) : impl_{new Camera::Impl}, rgb_foldername{""},
                   depth_foldername{""}, pcl_foldername{""} , mRoverConfig( config ) {}

Camera::~Camera() {
	delete this->impl_;
}

bool Camera::grab() {
	return this->impl_->grab();
}

#if AR_DETECTION
cv::Mat Camera::image() {
	return this->impl_->image();
}

cv::Mat Camera::depth() {
	return this->impl_->depth();
}
#endif

#if OBSTACLE_DETECTION
void Camera::getDataCloud(pcl::PointCloud<pcl::PointXYZRGB>::Ptr &p_pcl_point_cloud) {
    this->impl_->dataCloud(p_pcl_point_cloud);
}
#endif

#if WRITE_CURR_FRAME_TO_DISK && AR_DETECTION && OBSTACLE_DETECTION

// creates and opens folder to write to
void Camera::disk_record_init() {
    //defining directories to write to
    rgb_foldername = DEFAULT_ONLINE_DATA_FOLDER "rgb/";
    depth_foldername = DEFAULT_ONLINE_DATA_FOLDER "depth/";
    string mkdir_rgb =  std::string("mkdir -p ") + rgb_foldername;
    string mkdir_depth =  std::string("mkdir -p ") + depth_foldername;
    pcl_foldername = DEFAULT_ONLINE_DATA_FOLDER "pcl/";
    string mkdir_pcl = std::string("mkdir -p ") + pcl_foldername;

    //creates new folder in the system
    if (-1 == system(mkdir_pcl.c_str()) || -1 == system( mkdir_rgb.c_str()) || -1 == system(mkdir_depth.c_str())) 
    {
        exit(1);
    }
}

//writes the Mat to a file

//Writes point cloud data to data folder specified in build tag 
void pcl_write(const cv::String &filename, pcl::PointCloud<pcl::PointXYZRGB>::Ptr &p_pcl_point_cloud){
    #if PERCEPTION_DEBUG
        std::cout << "name of path is: " << filename << endl;
    #endif
    try{ pcl::io::savePCDFileASCII (filename, *p_pcl_point_cloud); }
    catch (pcl::IOException &e){
        cout << e.what();
    }
}

void Camera::write_curr_frame_to_disk(cv::Mat rgb, cv::Mat depth, pcl::PointCloud<pcl::PointXYZRGB>::Ptr &p_pcl_point_cloud, int counter){
    string fileName = to_string(counter / FRAME_WRITE_INTERVAL);
    while(fileName.length() < 4){
        fileName = '0'+fileName;
    }

    pcl_write(pcl_foldername + fileName + std::string(".pcd"), p_pcl_point_cloud);
    cv::imwrite(rgb_foldername +  fileName + std::string(".jpg"), rgb );
    cv::imwrite(depth_foldername +  fileName + std::string(".exr"), depth );
}

#endif<|MERGE_RESOLUTION|>--- conflicted
+++ resolved
@@ -327,15 +327,9 @@
 }
 
 void Camera::record_ar_init() {
-<<<<<<< HEAD
-    //initializing ar tag videostream object
-    std::pair<Tag, Tag> tp;
-    TagDetector d1;
-=======
   //initializing ar tag videostream object
   std::pair<Tag, Tag> tp;
   TagDetector d1(mRoverConfig);
->>>>>>> 1fb4ddcb
 
     Mat depth_img = depth();
     Mat rgb;
